// Copyright 2015 The go-ethereum Authors
// This file is part of the go-ethereum library.
//
// The go-ethereum library is free software: you can redistribute it and/or modify
// it under the terms of the GNU Lesser General Public License as published by
// the Free Software Foundation, either version 3 of the License, or
// (at your option) any later version.
//
// The go-ethereum library is distributed in the hope that it will be useful,
// but WITHOUT ANY WARRANTY; without even the implied warranty of
// MERCHANTABILITY or FITNESS FOR A PARTICULAR PURPOSE. See the
// GNU Lesser General Public License for more details.
//
// You should have received a copy of the GNU Lesser General Public License
// along with the go-ethereum library. If not, see <http://www.gnu.org/licenses/>.

package ethapi

import (
	"context"
	"encoding/hex"
	"errors"
	"fmt"
	"math/big"
	"strings"
	"time"

	"github.com/ethereum/go-ethereum"

	"github.com/davecgh/go-spew/spew"
	"github.com/tyler-smith/go-bip39"

	"github.com/ethereum/go-ethereum/accounts"
	"github.com/ethereum/go-ethereum/accounts/abi"
	"github.com/ethereum/go-ethereum/accounts/keystore"
	"github.com/ethereum/go-ethereum/accounts/scwallet"
	"github.com/ethereum/go-ethereum/common"
	"github.com/ethereum/go-ethereum/common/hexutil"
	"github.com/ethereum/go-ethereum/common/math"
	"github.com/ethereum/go-ethereum/consensus"
	"github.com/ethereum/go-ethereum/consensus/misc"
	"github.com/ethereum/go-ethereum/core"
	"github.com/ethereum/go-ethereum/core/state"
	"github.com/ethereum/go-ethereum/core/types"
	"github.com/ethereum/go-ethereum/core/vm"
	"github.com/ethereum/go-ethereum/crypto"
	"github.com/ethereum/go-ethereum/eth/tracers/logger"
	"github.com/ethereum/go-ethereum/log"
	"github.com/ethereum/go-ethereum/p2p"
	"github.com/ethereum/go-ethereum/params"
	"github.com/ethereum/go-ethereum/rlp"
	"github.com/ethereum/go-ethereum/rpc"
)

// EthereumAPI provides an API to access Ethereum related information.
type EthereumAPI struct {
	b Backend
}

// NewEthereumAPI creates a new Ethereum protocol API.
func NewEthereumAPI(b Backend) *EthereumAPI {
	return &EthereumAPI{b}
}

// GasPrice returns a suggestion for a gas price for legacy transactions.
func (s *EthereumAPI) GasPrice(ctx context.Context) (*hexutil.Big, error) {
	tipcap, err := s.b.SuggestGasTipCap(ctx)
	if err != nil {
		return nil, err
	}
	if head := s.b.CurrentHeader(); head.BaseFee != nil {
		tipcap.Add(tipcap, head.BaseFee)
	}
	return (*hexutil.Big)(tipcap), err
}

// MaxPriorityFeePerGas returns a suggestion for a gas tip cap for dynamic fee transactions.
func (s *EthereumAPI) MaxPriorityFeePerGas(ctx context.Context) (*hexutil.Big, error) {
	tipcap, err := s.b.SuggestGasTipCap(ctx)
	if err != nil {
		return nil, err
	}
	return (*hexutil.Big)(tipcap), err
}

type feeHistoryResult struct {
	OldestBlock  *hexutil.Big     `json:"oldestBlock"`
	Reward       [][]*hexutil.Big `json:"reward,omitempty"`
	BaseFee      []*hexutil.Big   `json:"baseFeePerGas,omitempty"`
	GasUsedRatio []float64        `json:"gasUsedRatio"`
}

// FeeHistory returns the fee market history.
func (s *EthereumAPI) FeeHistory(ctx context.Context, blockCount math.HexOrDecimal64, lastBlock rpc.BlockNumber, rewardPercentiles []float64) (*feeHistoryResult, error) {
	oldest, reward, baseFee, gasUsed, err := s.b.FeeHistory(ctx, uint64(blockCount), lastBlock, rewardPercentiles)
	if err != nil {
		return nil, err
	}
	results := &feeHistoryResult{
		OldestBlock:  (*hexutil.Big)(oldest),
		GasUsedRatio: gasUsed,
	}
	if reward != nil {
		results.Reward = make([][]*hexutil.Big, len(reward))
		for i, w := range reward {
			results.Reward[i] = make([]*hexutil.Big, len(w))
			for j, v := range w {
				results.Reward[i][j] = (*hexutil.Big)(v)
			}
		}
	}
	if baseFee != nil {
		results.BaseFee = make([]*hexutil.Big, len(baseFee))
		for i, v := range baseFee {
			results.BaseFee[i] = (*hexutil.Big)(v)
		}
	}
	return results, nil
}

// Syncing returns false in case the node is currently not syncing with the network. It can be up-to-date or has not
// yet received the latest block headers from its pears. In case it is synchronizing:
// - startingBlock: block number this node started to synchronize from
// - currentBlock:  block number this node is currently importing
// - highestBlock:  block number of the highest block header this node has received from peers
// - pulledStates:  number of state entries processed until now
// - knownStates:   number of known state entries that still need to be pulled
func (s *EthereumAPI) Syncing() (interface{}, error) {
	progress := s.b.SyncProgress()

	// Return not syncing if the synchronisation already completed
	if progress.CurrentBlock >= progress.HighestBlock {
		return false, nil
	}
	// Otherwise gather the block sync stats
	return map[string]interface{}{
		"startingBlock":       hexutil.Uint64(progress.StartingBlock),
		"currentBlock":        hexutil.Uint64(progress.CurrentBlock),
		"highestBlock":        hexutil.Uint64(progress.HighestBlock),
		"syncedAccounts":      hexutil.Uint64(progress.SyncedAccounts),
		"syncedAccountBytes":  hexutil.Uint64(progress.SyncedAccountBytes),
		"syncedBytecodes":     hexutil.Uint64(progress.SyncedBytecodes),
		"syncedBytecodeBytes": hexutil.Uint64(progress.SyncedBytecodeBytes),
		"syncedStorage":       hexutil.Uint64(progress.SyncedStorage),
		"syncedStorageBytes":  hexutil.Uint64(progress.SyncedStorageBytes),
		"healedTrienodes":     hexutil.Uint64(progress.HealedTrienodes),
		"healedTrienodeBytes": hexutil.Uint64(progress.HealedTrienodeBytes),
		"healedBytecodes":     hexutil.Uint64(progress.HealedBytecodes),
		"healedBytecodeBytes": hexutil.Uint64(progress.HealedBytecodeBytes),
		"healingTrienodes":    hexutil.Uint64(progress.HealingTrienodes),
		"healingBytecode":     hexutil.Uint64(progress.HealingBytecode),
	}, nil
}

// TxPoolAPI offers and API for the transaction pool. It only operates on data that is non-confidential.
type TxPoolAPI struct {
	b Backend
}

// NewTxPoolAPI creates a new tx pool service that gives information about the transaction pool.
func NewTxPoolAPI(b Backend) *TxPoolAPI {
	return &TxPoolAPI{b}
}

// Content returns the transactions contained within the transaction pool.
func (s *TxPoolAPI) Content() map[string]map[string]map[string]*RPCTransaction {
	content := map[string]map[string]map[string]*RPCTransaction{
		"pending": make(map[string]map[string]*RPCTransaction),
		"queued":  make(map[string]map[string]*RPCTransaction),
	}
	pending, queue := s.b.TxPoolContent()
	curHeader := s.b.CurrentHeader()
	// Flatten the pending transactions
	for account, txs := range pending {
		dump := make(map[string]*RPCTransaction)
		for _, tx := range txs {
			dump[fmt.Sprintf("%d", tx.Nonce())] = NewRPCPendingTransaction(tx, curHeader, s.b.ChainConfig())
		}
		content["pending"][account.Hex()] = dump
	}
	// Flatten the queued transactions
	for account, txs := range queue {
		dump := make(map[string]*RPCTransaction)
		for _, tx := range txs {
			dump[fmt.Sprintf("%d", tx.Nonce())] = NewRPCPendingTransaction(tx, curHeader, s.b.ChainConfig())
		}
		content["queued"][account.Hex()] = dump
	}
	return content
}

// ContentFrom returns the transactions contained within the transaction pool.
func (s *TxPoolAPI) ContentFrom(addr common.Address) map[string]map[string]*RPCTransaction {
	content := make(map[string]map[string]*RPCTransaction, 2)
	pending, queue := s.b.TxPoolContentFrom(addr)
	curHeader := s.b.CurrentHeader()

	// Build the pending transactions
	dump := make(map[string]*RPCTransaction, len(pending))
	for _, tx := range pending {
		dump[fmt.Sprintf("%d", tx.Nonce())] = NewRPCPendingTransaction(tx, curHeader, s.b.ChainConfig())
	}
	content["pending"] = dump

	// Build the queued transactions
	dump = make(map[string]*RPCTransaction, len(queue))
	for _, tx := range queue {
		dump[fmt.Sprintf("%d", tx.Nonce())] = NewRPCPendingTransaction(tx, curHeader, s.b.ChainConfig())
	}
	content["queued"] = dump

	return content
}

// Status returns the number of pending and queued transaction in the pool.
func (s *TxPoolAPI) Status() map[string]hexutil.Uint {
	pending, queue := s.b.Stats()
	return map[string]hexutil.Uint{
		"pending": hexutil.Uint(pending),
		"queued":  hexutil.Uint(queue),
	}
}

// Inspect retrieves the content of the transaction pool and flattens it into an
// easily inspectable list.
func (s *TxPoolAPI) Inspect() map[string]map[string]map[string]string {
	content := map[string]map[string]map[string]string{
		"pending": make(map[string]map[string]string),
		"queued":  make(map[string]map[string]string),
	}
	pending, queue := s.b.TxPoolContent()

	// Define a formatter to flatten a transaction into a string
	var format = func(tx *types.Transaction) string {
		if to := tx.To(); to != nil {
			return fmt.Sprintf("%s: %v wei + %v gas × %v wei", tx.To().Hex(), tx.Value(), tx.Gas(), tx.GasPrice())
		}
		return fmt.Sprintf("contract creation: %v wei + %v gas × %v wei", tx.Value(), tx.Gas(), tx.GasPrice())
	}
	// Flatten the pending transactions
	for account, txs := range pending {
		dump := make(map[string]string)
		for _, tx := range txs {
			dump[fmt.Sprintf("%d", tx.Nonce())] = format(tx)
		}
		content["pending"][account.Hex()] = dump
	}
	// Flatten the queued transactions
	for account, txs := range queue {
		dump := make(map[string]string)
		for _, tx := range txs {
			dump[fmt.Sprintf("%d", tx.Nonce())] = format(tx)
		}
		content["queued"][account.Hex()] = dump
	}
	return content
}

// EthereumAccountAPI provides an API to access accounts managed by this node.
// It offers only methods that can retrieve accounts.
type EthereumAccountAPI struct {
	am *accounts.Manager
}

// NewEthereumAccountAPI creates a new EthereumAccountAPI.
func NewEthereumAccountAPI(am *accounts.Manager) *EthereumAccountAPI {
	return &EthereumAccountAPI{am: am}
}

// Accounts returns the collection of accounts this node manages.
func (s *EthereumAccountAPI) Accounts() []common.Address {
	return s.am.Accounts()
}

// PersonalAccountAPI provides an API to access accounts managed by this node.
// It offers methods to create, (un)lock en list accounts. Some methods accept
// passwords and are therefore considered private by default.
type PersonalAccountAPI struct {
	am        *accounts.Manager
	nonceLock *AddrLocker
	b         Backend
}

// NewPersonalAccountAPI create a new PersonalAccountAPI.
func NewPersonalAccountAPI(b Backend, nonceLock *AddrLocker) *PersonalAccountAPI {
	return &PersonalAccountAPI{
		am:        b.AccountManager(),
		nonceLock: nonceLock,
		b:         b,
	}
}

// ListAccounts will return a list of addresses for accounts this node manages.
func (s *PersonalAccountAPI) ListAccounts() []common.Address {
	return s.am.Accounts()
}

// rawWallet is a JSON representation of an accounts.Wallet interface, with its
// data contents extracted into plain fields.
type rawWallet struct {
	URL      string             `json:"url"`
	Status   string             `json:"status"`
	Failure  string             `json:"failure,omitempty"`
	Accounts []accounts.Account `json:"accounts,omitempty"`
}

// ListWallets will return a list of wallets this node manages.
func (s *PersonalAccountAPI) ListWallets() []rawWallet {
	wallets := make([]rawWallet, 0) // return [] instead of nil if empty
	for _, wallet := range s.am.Wallets() {
		status, failure := wallet.Status()

		raw := rawWallet{
			URL:      wallet.URL().String(),
			Status:   status,
			Accounts: wallet.Accounts(),
		}
		if failure != nil {
			raw.Failure = failure.Error()
		}
		wallets = append(wallets, raw)
	}
	return wallets
}

// OpenWallet initiates a hardware wallet opening procedure, establishing a USB
// connection and attempting to authenticate via the provided passphrase. Note,
// the method may return an extra challenge requiring a second open (e.g. the
// Trezor PIN matrix challenge).
func (s *PersonalAccountAPI) OpenWallet(url string, passphrase *string) error {
	wallet, err := s.am.Wallet(url)
	if err != nil {
		return err
	}
	pass := ""
	if passphrase != nil {
		pass = *passphrase
	}
	return wallet.Open(pass)
}

// DeriveAccount requests an HD wallet to derive a new account, optionally pinning
// it for later reuse.
func (s *PersonalAccountAPI) DeriveAccount(url string, path string, pin *bool) (accounts.Account, error) {
	wallet, err := s.am.Wallet(url)
	if err != nil {
		return accounts.Account{}, err
	}
	derivPath, err := accounts.ParseDerivationPath(path)
	if err != nil {
		return accounts.Account{}, err
	}
	if pin == nil {
		pin = new(bool)
	}
	return wallet.Derive(derivPath, *pin)
}

// NewAccount will create a new account and returns the address for the new account.
func (s *PersonalAccountAPI) NewAccount(password string) (common.AddressEIP55, error) {
	ks, err := fetchKeystore(s.am)
	if err != nil {
		return common.AddressEIP55{}, err
	}
	acc, err := ks.NewAccount(password)
	if err == nil {
		addrEIP55 := common.AddressEIP55(acc.Address)
		log.Info("Your new key was generated", "address", addrEIP55.String())
		log.Warn("Please backup your key file!", "path", acc.URL.Path)
		log.Warn("Please remember your password!")
		return addrEIP55, nil
	}
	return common.AddressEIP55{}, err
}

// fetchKeystore retrieves the encrypted keystore from the account manager.
func fetchKeystore(am *accounts.Manager) (*keystore.KeyStore, error) {
	if ks := am.Backends(keystore.KeyStoreType); len(ks) > 0 {
		return ks[0].(*keystore.KeyStore), nil
	}
	return nil, errors.New("local keystore not used")
}

// ImportRawKey stores the given hex encoded ECDSA key into the key directory,
// encrypting it with the passphrase.
func (s *PersonalAccountAPI) ImportRawKey(privkey string, password string) (common.Address, error) {
	key, err := crypto.HexToECDSA(privkey)
	if err != nil {
		return common.Address{}, err
	}
	ks, err := fetchKeystore(s.am)
	if err != nil {
		return common.Address{}, err
	}
	acc, err := ks.ImportECDSA(key, password)
	return acc.Address, err
}

// UnlockAccount will unlock the account associated with the given address with
// the given password for duration seconds. If duration is nil it will use a
// default of 300 seconds. It returns an indication if the account was unlocked.
func (s *PersonalAccountAPI) UnlockAccount(ctx context.Context, addr common.Address, password string, duration *uint64) (bool, error) {
	// When the API is exposed by external RPC(http, ws etc), unless the user
	// explicitly specifies to allow the insecure account unlocking, otherwise
	// it is disabled.
	if s.b.ExtRPCEnabled() && !s.b.AccountManager().Config().InsecureUnlockAllowed {
		return false, errors.New("account unlock with HTTP access is forbidden")
	}

	const max = uint64(time.Duration(math.MaxInt64) / time.Second)
	var d time.Duration
	if duration == nil {
		d = 300 * time.Second
	} else if *duration > max {
		return false, errors.New("unlock duration too large")
	} else {
		d = time.Duration(*duration) * time.Second
	}
	ks, err := fetchKeystore(s.am)
	if err != nil {
		return false, err
	}
	err = ks.TimedUnlock(accounts.Account{Address: addr}, password, d)
	if err != nil {
		log.Warn("Failed account unlock attempt", "address", addr, "err", err)
	}
	return err == nil, err
}

// LockAccount will lock the account associated with the given address when it's unlocked.
func (s *PersonalAccountAPI) LockAccount(addr common.Address) bool {
	if ks, err := fetchKeystore(s.am); err == nil {
		return ks.Lock(addr) == nil
	}
	return false
}

// signTransaction sets defaults and signs the given transaction
// NOTE: the caller needs to ensure that the nonceLock is held, if applicable,
// and release it after the transaction has been submitted to the tx pool
func (s *PersonalAccountAPI) signTransaction(ctx context.Context, args *TransactionArgs, passwd string) (*types.Transaction, error) {
	// Look up the wallet containing the requested signer
	account := accounts.Account{Address: args.from()}
	wallet, err := s.am.Find(account)
	if err != nil {
		return nil, err
	}
	// Set some sanity defaults and terminate on failure
	if err := args.setDefaults(ctx, s.b); err != nil {
		return nil, err
	}
	// Assemble the transaction and sign with the wallet
	tx := args.toTransaction()

	return wallet.SignTxWithPassphrase(account, passwd, tx, s.b.ChainConfig().ChainID)
}

// SendTransaction will create a transaction from the given arguments and
// tries to sign it with the key associated with args.From. If the given
// passwd isn't able to decrypt the key it fails.
func (s *PersonalAccountAPI) SendTransaction(ctx context.Context, args TransactionArgs, passwd string) (common.Hash, error) {
	if args.Nonce == nil {
		// Hold the mutex around signing to prevent concurrent assignment of
		// the same nonce to multiple accounts.
		s.nonceLock.LockAddr(args.from())
		defer s.nonceLock.UnlockAddr(args.from())
	}
	signed, err := s.signTransaction(ctx, &args, passwd)
	if err != nil {
		log.Warn("Failed transaction send attempt", "from", args.from(), "to", args.To, "value", args.Value.ToInt(), "err", err)
		return common.Hash{}, err
	}
	return SubmitTransaction(ctx, s.b, signed)
}

// SignTransaction will create a transaction from the given arguments and
// tries to sign it with the key associated with args.From. If the given passwd isn't
// able to decrypt the key it fails. The transaction is returned in RLP-form, not broadcast
// to other nodes
func (s *PersonalAccountAPI) SignTransaction(ctx context.Context, args TransactionArgs, passwd string) (*SignTransactionResult, error) {
	// No need to obtain the noncelock mutex, since we won't be sending this
	// tx into the transaction pool, but right back to the user
	if args.From == nil {
		return nil, errors.New("sender not specified")
	}
	if args.Gas == nil {
		return nil, errors.New("gas not specified")
	}
	if args.GasPrice == nil && (args.MaxFeePerGas == nil || args.MaxPriorityFeePerGas == nil) {
		return nil, errors.New("missing gasPrice or maxFeePerGas/maxPriorityFeePerGas")
	}
	if args.Nonce == nil {
		return nil, errors.New("nonce not specified")
	}
	// Before actually signing the transaction, ensure the transaction fee is reasonable.
	tx := args.toTransaction()
	if err := checkTxFee(tx.GasPrice(), tx.Gas(), s.b.RPCTxFeeCap()); err != nil {
		return nil, err
	}
	signed, err := s.signTransaction(ctx, &args, passwd)
	if err != nil {
		log.Warn("Failed transaction sign attempt", "from", args.from(), "to", args.To, "value", args.Value.ToInt(), "err", err)
		return nil, err
	}
	data, err := signed.MarshalBinary()
	if err != nil {
		return nil, err
	}
	return &SignTransactionResult{data, signed}, nil
}

// Sign calculates an Ethereum ECDSA signature for:
// keccak256("\x19Ethereum Signed Message:\n" + len(message) + message))
//
// Note, the produced signature conforms to the secp256k1 curve R, S and V values,
// where the V value will be 27 or 28 for legacy reasons.
//
// The key used to calculate the signature is decrypted with the given password.
//
// https://github.com/ethereum/go-ethereum/wiki/Management-APIs#personal_sign
func (s *PersonalAccountAPI) Sign(ctx context.Context, data hexutil.Bytes, addr common.Address, passwd string) (hexutil.Bytes, error) {
	// Look up the wallet containing the requested signer
	account := accounts.Account{Address: addr}

	wallet, err := s.b.AccountManager().Find(account)
	if err != nil {
		return nil, err
	}
	// Assemble sign the data with the wallet
	signature, err := wallet.SignTextWithPassphrase(account, passwd, data)
	if err != nil {
		log.Warn("Failed data sign attempt", "address", addr, "err", err)
		return nil, err
	}
	signature[crypto.RecoveryIDOffset] += 27 // Transform V from 0/1 to 27/28 according to the yellow paper
	return signature, nil
}

// EcRecover returns the address for the account that was used to create the signature.
// Note, this function is compatible with eth_sign and personal_sign. As such it recovers
// the address of:
// hash = keccak256("\x19Ethereum Signed Message:\n"${message length}${message})
// addr = ecrecover(hash, signature)
//
// Note, the signature must conform to the secp256k1 curve R, S and V values, where
// the V value must be 27 or 28 for legacy reasons.
//
// https://github.com/ethereum/go-ethereum/wiki/Management-APIs#personal_ecRecover
func (s *PersonalAccountAPI) EcRecover(ctx context.Context, data, sig hexutil.Bytes) (common.Address, error) {
	if len(sig) != crypto.SignatureLength {
		return common.Address{}, fmt.Errorf("signature must be %d bytes long", crypto.SignatureLength)
	}
	if sig[crypto.RecoveryIDOffset] != 27 && sig[crypto.RecoveryIDOffset] != 28 {
		return common.Address{}, errors.New("invalid Ethereum signature (V is not 27 or 28)")
	}
	sig[crypto.RecoveryIDOffset] -= 27 // Transform yellow paper V from 27/28 to 0/1

	rpk, err := crypto.SigToPub(accounts.TextHash(data), sig)
	if err != nil {
		return common.Address{}, err
	}
	return crypto.PubkeyToAddress(*rpk), nil
}

// InitializeWallet initializes a new wallet at the provided URL, by generating and returning a new private key.
func (s *PersonalAccountAPI) InitializeWallet(ctx context.Context, url string) (string, error) {
	wallet, err := s.am.Wallet(url)
	if err != nil {
		return "", err
	}

	entropy, err := bip39.NewEntropy(256)
	if err != nil {
		return "", err
	}

	mnemonic, err := bip39.NewMnemonic(entropy)
	if err != nil {
		return "", err
	}

	seed := bip39.NewSeed(mnemonic, "")

	switch wallet := wallet.(type) {
	case *scwallet.Wallet:
		return mnemonic, wallet.Initialize(seed)
	default:
		return "", errors.New("specified wallet does not support initialization")
	}
}

// Unpair deletes a pairing between wallet and geth.
func (s *PersonalAccountAPI) Unpair(ctx context.Context, url string, pin string) error {
	wallet, err := s.am.Wallet(url)
	if err != nil {
		return err
	}

	switch wallet := wallet.(type) {
	case *scwallet.Wallet:
		return wallet.Unpair([]byte(pin))
	default:
		return errors.New("specified wallet does not support pairing")
	}
}

// BlockChainAPI provides an API to access Ethereum blockchain data.
type BlockChainAPI struct {
	b Backend
}

// NewBlockChainAPI creates a new Ethereum blockchain API.
func NewBlockChainAPI(b Backend) *BlockChainAPI {
	return &BlockChainAPI{b}
}

// ChainId is the EIP-155 replay-protection chain id for the current Ethereum chain config.
//
// Note, this method does not conform to EIP-695 because the configured chain ID is always
// returned, regardless of the current head block. We used to return an error when the chain
// wasn't synced up to a block where EIP-155 is enabled, but this behavior caused issues
// in CL clients.
func (api *BlockChainAPI) ChainId() *hexutil.Big {
	return (*hexutil.Big)(api.b.ChainConfig().ChainID)
}

// BlockNumber returns the block number of the chain head.
func (s *BlockChainAPI) BlockNumber() hexutil.Uint64 {
	header, _ := s.b.HeaderByNumber(context.Background(), rpc.LatestBlockNumber) // latest header should always be available
	return hexutil.Uint64(header.Number.Uint64())
}

// GetBalance returns the amount of wei for the given address in the state of the
// given block number. The rpc.LatestBlockNumber and rpc.PendingBlockNumber meta
// block numbers are also allowed.
func (s *BlockChainAPI) GetBalance(ctx context.Context, address common.Address, blockNrOrHash rpc.BlockNumberOrHash) (*hexutil.Big, error) {
	header, err := headerByNumberOrHash(ctx, s.b, blockNrOrHash)
	if err != nil {
		return nil, err
	}

	if s.b.ChainConfig().IsOptimismPreBedrock(header.Number) {
		if s.b.HistoricalRPCService() != nil {
			var res hexutil.Big
			err := s.b.HistoricalRPCService().CallContext(ctx, &res, "eth_getBalance", address, blockNrOrHash)
			if err != nil {
				return nil, fmt.Errorf("historical backend error: %w", err)
			}
			return &res, nil
		} else {
			return nil, rpc.ErrNoHistoricalFallback
		}
	}

	state, _, err := s.b.StateAndHeaderByNumberOrHash(ctx, blockNrOrHash)
	if state == nil || err != nil {
		return nil, err
	}

	return (*hexutil.Big)(state.GetBalance(address)), state.Error()
}

// Result structs for GetProof
type AccountResult struct {
	Address      common.Address  `json:"address"`
	AccountProof []string        `json:"accountProof"`
	Balance      *hexutil.Big    `json:"balance"`
	CodeHash     common.Hash     `json:"codeHash"`
	Nonce        hexutil.Uint64  `json:"nonce"`
	StorageHash  common.Hash     `json:"storageHash"`
	StorageProof []StorageResult `json:"storageProof"`
}

type StorageResult struct {
	Key   string       `json:"key"`
	Value *hexutil.Big `json:"value"`
	Proof []string     `json:"proof"`
}

// GetProof returns the Merkle-proof for a given account and optionally some storage keys.
func (s *BlockChainAPI) GetProof(ctx context.Context, address common.Address, storageKeys []string, blockNrOrHash rpc.BlockNumberOrHash) (*AccountResult, error) {
	header, err := headerByNumberOrHash(ctx, s.b, blockNrOrHash)
	if err != nil {
		return nil, err
	}
	if s.b.ChainConfig().IsOptimismPreBedrock(header.Number) {
		if s.b.HistoricalRPCService() != nil {
			var res AccountResult
			err := s.b.HistoricalRPCService().CallContext(ctx, &res, "eth_getProof", address, storageKeys, blockNrOrHash)
			if err != nil {
				return nil, fmt.Errorf("historical backend error: %w", err)
			}
			return &res, nil
		} else {
			return nil, rpc.ErrNoHistoricalFallback
		}
	}
	state, _, err := s.b.StateAndHeaderByNumberOrHash(ctx, blockNrOrHash)
	if state == nil || err != nil {
		return nil, err
	}
	storageTrie, err := state.StorageTrie(address)
	if err != nil {
		return nil, err
	}
	storageHash := types.EmptyRootHash
	codeHash := state.GetCodeHash(address)
	storageProof := make([]StorageResult, len(storageKeys))

	// if we have a storageTrie, (which means the account exists), we can update the storagehash
	if storageTrie != nil {
		storageHash = storageTrie.Hash()
	} else {
		// no storageTrie means the account does not exist, so the codeHash is the hash of an empty bytearray.
		codeHash = crypto.Keccak256Hash(nil)
	}

	// create the proof for the storageKeys
	for i, hexKey := range storageKeys {
		key, err := decodeHash(hexKey)
		if err != nil {
			return nil, err
		}
		if storageTrie != nil {
			proof, storageError := state.GetStorageProof(address, key)
			if storageError != nil {
				return nil, storageError
			}
			storageProof[i] = StorageResult{hexKey, (*hexutil.Big)(state.GetState(address, key).Big()), toHexSlice(proof)}
		} else {
			storageProof[i] = StorageResult{hexKey, &hexutil.Big{}, []string{}}
		}
	}

	// create the accountProof
	accountProof, proofErr := state.GetProof(address)
	if proofErr != nil {
		return nil, proofErr
	}

	return &AccountResult{
		Address:      address,
		AccountProof: toHexSlice(accountProof),
		Balance:      (*hexutil.Big)(state.GetBalance(address)),
		CodeHash:     codeHash,
		Nonce:        hexutil.Uint64(state.GetNonce(address)),
		StorageHash:  storageHash,
		StorageProof: storageProof,
	}, state.Error()
}

// decodeHash parses a hex-encoded 32-byte hash. The input may optionally
// be prefixed by 0x and can have a byte length up to 32.
func decodeHash(s string) (common.Hash, error) {
	if strings.HasPrefix(s, "0x") || strings.HasPrefix(s, "0X") {
		s = s[2:]
	}
	if (len(s) & 1) > 0 {
		s = "0" + s
	}
	b, err := hex.DecodeString(s)
	if err != nil {
		return common.Hash{}, errors.New("hex string invalid")
	}
	if len(b) > 32 {
		return common.Hash{}, errors.New("hex string too long, want at most 32 bytes")
	}
	return common.BytesToHash(b), nil
}

// GetHeaderByNumber returns the requested canonical block header.
// * When blockNr is -1 the chain head is returned.
// * When blockNr is -2 the pending chain head is returned.
func (s *BlockChainAPI) GetHeaderByNumber(ctx context.Context, number rpc.BlockNumber) (map[string]interface{}, error) {
	header, err := s.b.HeaderByNumber(ctx, number)
	if header != nil && err == nil {
		response := s.rpcMarshalHeader(ctx, header)
		if number == rpc.PendingBlockNumber && s.b.ChainConfig().Optimism == nil { // don't remove info if optimism
			// Pending header need to nil out a few fields
			for _, field := range []string{"hash", "nonce", "miner"} {
				response[field] = nil
			}
		}
		return response, err
	}
	return nil, err
}

// GetHeaderByHash returns the requested header by hash.
func (s *BlockChainAPI) GetHeaderByHash(ctx context.Context, hash common.Hash) map[string]interface{} {
	header, _ := s.b.HeaderByHash(ctx, hash)
	if header != nil {
		return s.rpcMarshalHeader(ctx, header)
	}
	return nil
}

// GetBlockByNumber returns the requested canonical block.
//   - When blockNr is -1 the chain head is returned.
//   - When blockNr is -2 the pending chain head is returned.
//   - When fullTx is true all transactions in the block are returned, otherwise
//     only the transaction hash is returned.
func (s *BlockChainAPI) GetBlockByNumber(ctx context.Context, number rpc.BlockNumber, fullTx bool) (map[string]interface{}, error) {
	block, err := s.b.BlockByNumber(ctx, number)
	if block != nil && err == nil {
		response, err := s.rpcMarshalBlock(ctx, block, true, fullTx)
		if err == nil && number == rpc.PendingBlockNumber && s.b.ChainConfig().Optimism == nil { // don't remove info if optimism
			// Pending blocks need to nil out a few fields
			for _, field := range []string{"hash", "nonce", "miner"} {
				response[field] = nil
			}
		}
		return response, err
	}
	return nil, err
}

// GetBlockByHash returns the requested block. When fullTx is true all transactions in the block are returned in full
// detail, otherwise only the transaction hash is returned.
func (s *BlockChainAPI) GetBlockByHash(ctx context.Context, hash common.Hash, fullTx bool) (map[string]interface{}, error) {
	block, err := s.b.BlockByHash(ctx, hash)
	if block != nil {
		return s.rpcMarshalBlock(ctx, block, true, fullTx)
	}
	return nil, err
}

// GetUncleByBlockNumberAndIndex returns the uncle block for the given block hash and index.
func (s *BlockChainAPI) GetUncleByBlockNumberAndIndex(ctx context.Context, blockNr rpc.BlockNumber, index hexutil.Uint) (map[string]interface{}, error) {
	block, err := s.b.BlockByNumber(ctx, blockNr)
	if block != nil {
		uncles := block.Uncles()
		if index >= hexutil.Uint(len(uncles)) {
			log.Debug("Requested uncle not found", "number", blockNr, "hash", block.Hash(), "index", index)
			return nil, nil
		}
		block = types.NewBlockWithHeader(uncles[index])
		return s.rpcMarshalBlock(ctx, block, false, false)
	}
	return nil, err
}

// GetUncleByBlockHashAndIndex returns the uncle block for the given block hash and index.
func (s *BlockChainAPI) GetUncleByBlockHashAndIndex(ctx context.Context, blockHash common.Hash, index hexutil.Uint) (map[string]interface{}, error) {
	block, err := s.b.BlockByHash(ctx, blockHash)
	if block != nil {
		uncles := block.Uncles()
		if index >= hexutil.Uint(len(uncles)) {
			log.Debug("Requested uncle not found", "number", block.Number(), "hash", blockHash, "index", index)
			return nil, nil
		}
		block = types.NewBlockWithHeader(uncles[index])
		return s.rpcMarshalBlock(ctx, block, false, false)
	}
	return nil, err
}

// GetUncleCountByBlockNumber returns number of uncles in the block for the given block number
func (s *BlockChainAPI) GetUncleCountByBlockNumber(ctx context.Context, blockNr rpc.BlockNumber) *hexutil.Uint {
	if block, _ := s.b.BlockByNumber(ctx, blockNr); block != nil {
		n := hexutil.Uint(len(block.Uncles()))
		return &n
	}
	return nil
}

// GetUncleCountByBlockHash returns number of uncles in the block for the given block hash
func (s *BlockChainAPI) GetUncleCountByBlockHash(ctx context.Context, blockHash common.Hash) *hexutil.Uint {
	if block, _ := s.b.BlockByHash(ctx, blockHash); block != nil {
		n := hexutil.Uint(len(block.Uncles()))
		return &n
	}
	return nil
}

// GetCode returns the code stored at the given address in the state for the given block number.
func (s *BlockChainAPI) GetCode(ctx context.Context, address common.Address, blockNrOrHash rpc.BlockNumberOrHash) (hexutil.Bytes, error) {
	header, err := headerByNumberOrHash(ctx, s.b, blockNrOrHash)
	if err != nil {
		return nil, err
	}

	if s.b.ChainConfig().IsOptimismPreBedrock(header.Number) {
		if s.b.HistoricalRPCService() != nil {
			var res hexutil.Bytes
			err := s.b.HistoricalRPCService().CallContext(ctx, &res, "eth_getCode", address, blockNrOrHash)
			if err != nil {
				return nil, fmt.Errorf("historical backend error: %w", err)
			}
			return res, nil
		} else {
			return nil, rpc.ErrNoHistoricalFallback
		}
	}

	state, _, err := s.b.StateAndHeaderByNumberOrHash(ctx, blockNrOrHash)
	if state == nil || err != nil {
		return nil, err
	}

	code := state.GetCode(address)
	return code, state.Error()
}

// GetStorageAt returns the storage from the state at the given address, key and
// block number. The rpc.LatestBlockNumber and rpc.PendingBlockNumber meta block
// numbers are also allowed.
func (s *BlockChainAPI) GetStorageAt(ctx context.Context, address common.Address, hexKey string, blockNrOrHash rpc.BlockNumberOrHash) (hexutil.Bytes, error) {
	header, err := headerByNumberOrHash(ctx, s.b, blockNrOrHash)
	if err != nil {
		return nil, err
	}

	if s.b.ChainConfig().IsOptimismPreBedrock(header.Number) {
		if s.b.HistoricalRPCService() != nil {
			var res hexutil.Bytes
			err := s.b.HistoricalRPCService().CallContext(ctx, &res, "eth_getStorageAt", address, hexKey, blockNrOrHash)
			if err != nil {
				return nil, fmt.Errorf("historical backend error: %w", err)
			}
			return res, nil
		} else {
			return nil, rpc.ErrNoHistoricalFallback
		}
	}

	state, _, err := s.b.StateAndHeaderByNumberOrHash(ctx, blockNrOrHash)
	if state == nil || err != nil {
		return nil, err
	}

	key, err := decodeHash(hexKey)
	if err != nil {
		return nil, fmt.Errorf("unable to decode storage key: %s", err)
	}
	res := state.GetState(address, key)
	return res[:], state.Error()
}

// The HeaderByNumberOrHash method returns a nil error and nil header
// if the header is not found, but only for nonexistent block numbers. This is
// different from StateAndHeaderByNumberOrHash. To account for this discrepancy,
// headerOrNumberByHash will properly convert the error into an ethereum.NotFound.
func headerByNumberOrHash(ctx context.Context, b Backend, blockNrOrHash rpc.BlockNumberOrHash) (*types.Header, error) {
	header, err := b.HeaderByNumberOrHash(ctx, blockNrOrHash)
	if header == nil {
		return nil, fmt.Errorf("header %w", ethereum.NotFound)
	}
	return header, err
}

// OverrideAccount indicates the overriding fields of account during the execution
// of a message call.
// Note, state and stateDiff can't be specified at the same time. If state is
// set, message execution will only use the data in the given state. Otherwise
// if statDiff is set, all diff will be applied first and then execute the call
// message.
type OverrideAccount struct {
	Nonce     *hexutil.Uint64              `json:"nonce"`
	Code      *hexutil.Bytes               `json:"code"`
	Balance   **hexutil.Big                `json:"balance"`
	State     *map[common.Hash]common.Hash `json:"state"`
	StateDiff *map[common.Hash]common.Hash `json:"stateDiff"`
}

// StateOverride is the collection of overridden accounts.
type StateOverride map[common.Address]OverrideAccount

// Apply overrides the fields of specified accounts into the given state.
func (diff *StateOverride) Apply(state *state.StateDB) error {
	if diff == nil {
		return nil
	}
	for addr, account := range *diff {
		// Override account nonce.
		if account.Nonce != nil {
			state.SetNonce(addr, uint64(*account.Nonce))
		}
		// Override account(contract) code.
		if account.Code != nil {
			state.SetCode(addr, *account.Code)
		}
		// Override account balance.
		if account.Balance != nil {
			state.SetBalance(addr, (*big.Int)(*account.Balance))
		}
		if account.State != nil && account.StateDiff != nil {
			return fmt.Errorf("account %s has both 'state' and 'stateDiff'", addr.Hex())
		}
		// Replace entire state if caller requires.
		if account.State != nil {
			state.SetStorage(addr, *account.State)
		}
		// Apply state diff into specified accounts.
		if account.StateDiff != nil {
			for key, value := range *account.StateDiff {
				state.SetState(addr, key, value)
			}
		}
	}
	// Now finalize the changes. Finalize is normally performed between transactions.
	// By using finalize, the overrides are semantically behaving as
	// if they were created in a transaction just before the tracing occur.
	state.Finalise(false)
	return nil
}

// BlockOverrides is a set of header fields to override.
type BlockOverrides struct {
	Number     *hexutil.Big
	Difficulty *hexutil.Big
	Time       *hexutil.Uint64
	GasLimit   *hexutil.Uint64
	Coinbase   *common.Address
	Random     *common.Hash
	BaseFee    *hexutil.Big
}

// Apply overrides the given header fields into the given block context.
func (diff *BlockOverrides) Apply(blockCtx *vm.BlockContext) {
	if diff == nil {
		return
	}
	if diff.Number != nil {
		blockCtx.BlockNumber = diff.Number.ToInt()
	}
	if diff.Difficulty != nil {
		blockCtx.Difficulty = diff.Difficulty.ToInt()
	}
	if diff.Time != nil {
		blockCtx.Time = uint64(*diff.Time)
	}
	if diff.GasLimit != nil {
		blockCtx.GasLimit = uint64(*diff.GasLimit)
	}
	if diff.Coinbase != nil {
		blockCtx.Coinbase = *diff.Coinbase
	}
	if diff.Random != nil {
		blockCtx.Random = diff.Random
	}
	if diff.BaseFee != nil {
		blockCtx.BaseFee = diff.BaseFee.ToInt()
	}
}

// ChainContextBackend provides methods required to implement ChainContext.
type ChainContextBackend interface {
	Engine() consensus.Engine
	HeaderByNumber(context.Context, rpc.BlockNumber) (*types.Header, error)
}

// ChainContext is an implementation of core.ChainContext. It's main use-case
// is instantiating a vm.BlockContext without having access to the BlockChain object.
type ChainContext struct {
	b   ChainContextBackend
	ctx context.Context
}

// NewChainContext creates a new ChainContext object.
func NewChainContext(ctx context.Context, backend ChainContextBackend) *ChainContext {
	return &ChainContext{ctx: ctx, b: backend}
}

func (context *ChainContext) Engine() consensus.Engine {
	return context.b.Engine()
}

func (context *ChainContext) GetHeader(hash common.Hash, number uint64) *types.Header {
	// This method is called to get the hash for a block number when executing the BLOCKHASH
	// opcode. Hence no need to search for non-canonical blocks.
	header, err := context.b.HeaderByNumber(context.ctx, rpc.BlockNumber(number))
	if err != nil || header.Hash() != hash {
		return nil
	}
	return header
}

func DoCall(ctx context.Context, b Backend, args TransactionArgs, blockNrOrHash rpc.BlockNumberOrHash, overrides *StateOverride, blockOverrides *BlockOverrides, timeout time.Duration, globalGasCap uint64) (*core.ExecutionResult, error) {
	defer func(start time.Time) { log.Debug("Executing EVM call finished", "runtime", time.Since(start)) }(time.Now())

	state, header, err := b.StateAndHeaderByNumberOrHash(ctx, blockNrOrHash)
	if state == nil || err != nil {
		return nil, err
	}
	if err := overrides.Apply(state); err != nil {
		return nil, err
	}
	// Setup context so it may be cancelled the call has completed
	// or, in case of unmetered gas, setup a context with a timeout.
	var cancel context.CancelFunc
	if timeout > 0 {
		ctx, cancel = context.WithTimeout(ctx, timeout)
	} else {
		ctx, cancel = context.WithCancel(ctx)
	}
	// Make sure the context is cancelled when the call has completed
	// this makes sure resources are cleaned up.
	defer cancel()

	// Get a new instance of the EVM.
	msg, err := args.ToMessage(globalGasCap, header.BaseFee)
	if err != nil {
		return nil, err
	}
	blockCtx := core.NewEVMBlockContext(header, NewChainContext(ctx, b), nil)
	if blockOverrides != nil {
		blockOverrides.Apply(&blockCtx)
	}
	evm, vmError := b.GetEVM(ctx, msg, state, header, &vm.Config{NoBaseFee: true}, &blockCtx)

	// Wait for the context to be done and cancel the evm. Even if the
	// EVM has finished, cancelling may be done (repeatedly)
	go func() {
		<-ctx.Done()
		evm.Cancel()
	}()

	// Execute the message.
	gp := new(core.GasPool).AddGas(math.MaxUint64)
	result, err := core.ApplyMessage(evm, msg, gp)
	if err := vmError(); err != nil {
		return nil, err
	}

	// If the timer caused an abort, return an appropriate error message
	if evm.Cancelled() {
		return nil, fmt.Errorf("execution aborted (timeout = %v)", timeout)
	}
	if err != nil {
		return result, fmt.Errorf("err: %w (supplied gas %d)", err, msg.GasLimit)
	}
	return result, nil
}

func newRevertError(result *core.ExecutionResult) *revertError {
	reason, errUnpack := abi.UnpackRevert(result.Revert())
	err := errors.New("execution reverted")
	if errUnpack == nil {
		err = fmt.Errorf("execution reverted: %v", reason)
	}
	return &revertError{
		error:  err,
		reason: hexutil.Encode(result.Revert()),
	}
}

// revertError is an API error that encompasses an EVM revertal with JSON error
// code and a binary data blob.
type revertError struct {
	error
	reason string // revert reason hex encoded
}

// ErrorCode returns the JSON error code for a revertal.
// See: https://github.com/ethereum/wiki/wiki/JSON-RPC-Error-Codes-Improvement-Proposal
func (e *revertError) ErrorCode() int {
	return 3
}

// ErrorData returns the hex encoded revert reason.
func (e *revertError) ErrorData() interface{} {
	return e.reason
}

// Call executes the given transaction on the state for the given block number.
//
// Additionally, the caller can specify a batch of contract for fields overriding.
//
// Note, this function doesn't make and changes in the state/blockchain and is
// useful to execute and retrieve values.
<<<<<<< HEAD
func (s *BlockChainAPI) Call(ctx context.Context, args TransactionArgs, blockNrOrHash rpc.BlockNumberOrHash, overrides *StateOverride) (hexutil.Bytes, error) {
	header, err := headerByNumberOrHash(ctx, s.b, blockNrOrHash)
	if err != nil {
		return nil, err
	}

	if s.b.ChainConfig().IsOptimismPreBedrock(header.Number) {
		if s.b.HistoricalRPCService() != nil {
			var res hexutil.Bytes
			err := s.b.HistoricalRPCService().CallContext(ctx, &res, "eth_call", args, blockNrOrHash, overrides)
			if err != nil {
				return nil, fmt.Errorf("historical backend error: %w", err)
			}
			return res, nil
		} else {
			return nil, rpc.ErrNoHistoricalFallback
		}
	}

	result, err := DoCall(ctx, s.b, args, blockNrOrHash, overrides, s.b.RPCEVMTimeout(), s.b.RPCGasCap())
=======
func (s *BlockChainAPI) Call(ctx context.Context, args TransactionArgs, blockNrOrHash rpc.BlockNumberOrHash, overrides *StateOverride, blockOverrides *BlockOverrides) (hexutil.Bytes, error) {
	result, err := DoCall(ctx, s.b, args, blockNrOrHash, overrides, blockOverrides, s.b.RPCEVMTimeout(), s.b.RPCGasCap())
>>>>>>> e501b3b0
	if err != nil {
		return nil, err
	}
	// If the result contains a revert reason, try to unpack and return it.
	if len(result.Revert()) > 0 {
		return nil, newRevertError(result)
	}
	return result.Return(), result.Err
}

func DoEstimateGas(ctx context.Context, b Backend, args TransactionArgs, blockNrOrHash rpc.BlockNumberOrHash, gasCap uint64) (hexutil.Uint64, error) {
	// Binary search the gas requirement, as it may be higher than the amount used
	var (
		lo  uint64 = params.TxGas - 1
		hi  uint64
		cap uint64
	)
	// Use zero address if sender unspecified.
	if args.From == nil {
		args.From = new(common.Address)
	}
	// Determine the highest gas limit can be used during the estimation.
	if args.Gas != nil && uint64(*args.Gas) >= params.TxGas {
		hi = uint64(*args.Gas)
	} else {
		// Retrieve the block to act as the gas ceiling
		block, err := b.BlockByNumberOrHash(ctx, blockNrOrHash)
		if err != nil {
			return 0, err
		}
		if block == nil {
			return 0, errors.New("block not found")
		}
		hi = block.GasLimit()
	}
	// Normalize the max fee per gas the call is willing to spend.
	var feeCap *big.Int
	if args.GasPrice != nil && (args.MaxFeePerGas != nil || args.MaxPriorityFeePerGas != nil) {
		return 0, errors.New("both gasPrice and (maxFeePerGas or maxPriorityFeePerGas) specified")
	} else if args.GasPrice != nil {
		feeCap = args.GasPrice.ToInt()
	} else if args.MaxFeePerGas != nil {
		feeCap = args.MaxFeePerGas.ToInt()
	} else {
		feeCap = common.Big0
	}
	// Recap the highest gas limit with account's available balance.
	if feeCap.BitLen() != 0 {
		state, _, err := b.StateAndHeaderByNumberOrHash(ctx, blockNrOrHash)
		if err != nil {
			return 0, err
		}
		balance := state.GetBalance(*args.From) // from can't be nil
		available := new(big.Int).Set(balance)
		if args.Value != nil {
			if args.Value.ToInt().Cmp(available) >= 0 {
				return 0, core.ErrInsufficientFundsForTransfer
			}
			available.Sub(available, args.Value.ToInt())
		}
		allowance := new(big.Int).Div(available, feeCap)

		// If the allowance is larger than maximum uint64, skip checking
		if allowance.IsUint64() && hi > allowance.Uint64() {
			transfer := args.Value
			if transfer == nil {
				transfer = new(hexutil.Big)
			}
			log.Warn("Gas estimation capped by limited funds", "original", hi, "balance", balance,
				"sent", transfer.ToInt(), "maxFeePerGas", feeCap, "fundable", allowance)
			hi = allowance.Uint64()
		}
	}
	// Recap the highest gas allowance with specified gascap.
	if gasCap != 0 && hi > gasCap {
		log.Warn("Caller gas above allowance, capping", "requested", hi, "cap", gasCap)
		hi = gasCap
	}
	cap = hi

	// Create a helper to check if a gas allowance results in an executable transaction
	executable := func(gas uint64) (bool, *core.ExecutionResult, error) {
		args.Gas = (*hexutil.Uint64)(&gas)

		result, err := DoCall(ctx, b, args, blockNrOrHash, nil, nil, 0, gasCap)
		if err != nil {
			if errors.Is(err, core.ErrIntrinsicGas) {
				return true, nil, nil // Special case, raise gas limit
			}
			return true, nil, err // Bail out
		}
		return result.Failed(), result, nil
	}
	// Execute the binary search and hone in on an executable gas limit
	for lo+1 < hi {
		mid := (hi + lo) / 2
		failed, _, err := executable(mid)

		// If the error is not nil(consensus error), it means the provided message
		// call or transaction will never be accepted no matter how much gas it is
		// assigned. Return the error directly, don't struggle any more.
		if err != nil {
			return 0, err
		}
		if failed {
			lo = mid
		} else {
			hi = mid
		}
	}
	// Reject the transaction as invalid if it still fails at the highest allowance
	if hi == cap {
		failed, result, err := executable(hi)
		if err != nil {
			return 0, err
		}
		if failed {
			if result != nil && result.Err != vm.ErrOutOfGas {
				if len(result.Revert()) > 0 {
					return 0, newRevertError(result)
				}
				return 0, result.Err
			}
			// Otherwise, the specified gas cap is too low
			return 0, fmt.Errorf("gas required exceeds allowance (%d)", cap)
		}
	}
	return hexutil.Uint64(hi), nil
}

// EstimateGas returns an estimate of the amount of gas needed to execute the
// given transaction against the current pending block.
func (s *BlockChainAPI) EstimateGas(ctx context.Context, args TransactionArgs, blockNrOrHash *rpc.BlockNumberOrHash) (hexutil.Uint64, error) {
	bNrOrHash := rpc.BlockNumberOrHashWithNumber(rpc.LatestBlockNumber)
	if blockNrOrHash != nil {
		bNrOrHash = *blockNrOrHash
	}

	header, err := headerByNumberOrHash(ctx, s.b, bNrOrHash)
	if err != nil {
		return 0, err
	}

	if s.b.ChainConfig().IsOptimismPreBedrock(header.Number) {
		if s.b.HistoricalRPCService() != nil {
			var res hexutil.Uint64
			err := s.b.HistoricalRPCService().CallContext(ctx, &res, "eth_estimateGas", args, blockNrOrHash)
			if err != nil {
				return 0, fmt.Errorf("historical backend error: %w", err)
			}
			return res, nil
		} else {
			return 0, rpc.ErrNoHistoricalFallback
		}
	}

	return DoEstimateGas(ctx, s.b, args, bNrOrHash, s.b.RPCGasCap())
}

// RPCMarshalHeader converts the given header to the RPC output .
func RPCMarshalHeader(head *types.Header) map[string]interface{} {
	result := map[string]interface{}{
		"number":           (*hexutil.Big)(head.Number),
		"hash":             head.Hash(),
		"parentHash":       head.ParentHash,
		"nonce":            head.Nonce,
		"mixHash":          head.MixDigest,
		"sha3Uncles":       head.UncleHash,
		"logsBloom":        head.Bloom,
		"stateRoot":        head.Root,
		"miner":            head.Coinbase,
		"difficulty":       (*hexutil.Big)(head.Difficulty),
		"extraData":        hexutil.Bytes(head.Extra),
		"size":             hexutil.Uint64(head.Size()),
		"gasLimit":         hexutil.Uint64(head.GasLimit),
		"gasUsed":          hexutil.Uint64(head.GasUsed),
		"timestamp":        hexutil.Uint64(head.Time),
		"transactionsRoot": head.TxHash,
		"receiptsRoot":     head.ReceiptHash,
	}

	if head.BaseFee != nil {
		result["baseFeePerGas"] = (*hexutil.Big)(head.BaseFee)
	}

	if head.WithdrawalsHash != nil {
		result["withdrawalsRoot"] = head.WithdrawalsHash
	}

	return result
}

// RPCMarshalBlock converts the given block to the RPC output which depends on fullTx. If inclTx is true transactions are
// returned. When fullTx is true the returned block contains full transaction details, otherwise it will only contain
// transaction hashes.
func RPCMarshalBlock(ctx context.Context, block *types.Block, inclTx bool, fullTx bool, backend Backend) (map[string]interface{}, error) {
	fields := RPCMarshalHeader(block.Header())
	fields["size"] = hexutil.Uint64(block.Size())

	if inclTx {
		formatTx := func(idx int, tx *types.Transaction) interface{} {
			return tx.Hash()
		}
		if fullTx {
<<<<<<< HEAD
			formatTx = func(tx *types.Transaction) (interface{}, error) {
				return newRPCTransactionFromBlockHash(ctx, block, tx.Hash(), backend), nil
=======
			formatTx = func(idx int, tx *types.Transaction) interface{} {
				return newRPCTransactionFromBlockIndex(block, uint64(idx), config)
>>>>>>> e501b3b0
			}
		}
		txs := block.Transactions()
		transactions := make([]interface{}, len(txs))
		for i, tx := range txs {
			transactions[i] = formatTx(i, tx)
		}
		fields["transactions"] = transactions
	}
	uncles := block.Uncles()
	uncleHashes := make([]common.Hash, len(uncles))
	for i, uncle := range uncles {
		uncleHashes[i] = uncle.Hash()
	}
	fields["uncles"] = uncleHashes
	if block.Header().WithdrawalsHash != nil {
		fields["withdrawals"] = block.Withdrawals()
	}
	return fields, nil
}

// rpcMarshalHeader uses the generalized output filler, then adds the total difficulty field, which requires
// a `BlockchainAPI`.
func (s *BlockChainAPI) rpcMarshalHeader(ctx context.Context, header *types.Header) map[string]interface{} {
	fields := RPCMarshalHeader(header)
	fields["totalDifficulty"] = (*hexutil.Big)(s.b.GetTd(ctx, header.Hash()))
	return fields
}

// rpcMarshalBlock uses the generalized output filler, then adds the total difficulty field, which requires
// a `BlockchainAPI`.
func (s *BlockChainAPI) rpcMarshalBlock(ctx context.Context, b *types.Block, inclTx bool, fullTx bool) (map[string]interface{}, error) {
	fields, err := RPCMarshalBlock(ctx, b, inclTx, fullTx, s.b)
	if err != nil {
		return nil, err
	}
	if inclTx {
		fields["totalDifficulty"] = (*hexutil.Big)(s.b.GetTd(ctx, b.Hash()))
	}
	return fields, err
}

// RPCTransaction represents a transaction that will serialize to the RPC representation of a transaction
type RPCTransaction struct {
	BlockHash        *common.Hash      `json:"blockHash"`
	BlockNumber      *hexutil.Big      `json:"blockNumber"`
	From             common.Address    `json:"from"`
	Gas              hexutil.Uint64    `json:"gas"`
	GasPrice         *hexutil.Big      `json:"gasPrice"`
	GasFeeCap        *hexutil.Big      `json:"maxFeePerGas,omitempty"`
	GasTipCap        *hexutil.Big      `json:"maxPriorityFeePerGas,omitempty"`
	Hash             common.Hash       `json:"hash"`
	Input            hexutil.Bytes     `json:"input"`
	Nonce            hexutil.Uint64    `json:"nonce"`
	To               *common.Address   `json:"to"`
	TransactionIndex *hexutil.Uint64   `json:"transactionIndex"`
	Value            *hexutil.Big      `json:"value"`
	Type             hexutil.Uint64    `json:"type"`
	Accesses         *types.AccessList `json:"accessList,omitempty"`
	ChainID          *hexutil.Big      `json:"chainId,omitempty"`
	V                *hexutil.Big      `json:"v"`
	R                *hexutil.Big      `json:"r"`
	S                *hexutil.Big      `json:"s"`

	// deposit-tx only
	SourceHash *common.Hash `json:"sourceHash,omitempty"`
	Mint       *hexutil.Big `json:"mint,omitempty"`
	IsSystemTx *bool        `json:"isSystemTx,omitempty"`
}

// newRPCTransaction returns a transaction that will serialize to the RPC
// representation, with the given location metadata set (if available).
<<<<<<< HEAD
func newRPCTransaction(tx *types.Transaction, blockHash common.Hash, blockNumber uint64, index uint64, baseFee *big.Int, config *params.ChainConfig, receipt *types.Receipt) *RPCTransaction {
	signer := types.MakeSigner(config, new(big.Int).SetUint64(blockNumber))
=======
func newRPCTransaction(tx *types.Transaction, blockHash common.Hash, blockNumber uint64, blockTime uint64, index uint64, baseFee *big.Int, config *params.ChainConfig) *RPCTransaction {
	signer := types.MakeSigner(config, new(big.Int).SetUint64(blockNumber), blockTime)
>>>>>>> e501b3b0
	from, _ := types.Sender(signer, tx)
	v, r, s := tx.RawSignatureValues()
	result := &RPCTransaction{
		Type:     hexutil.Uint64(tx.Type()),
		From:     from,
		Gas:      hexutil.Uint64(tx.Gas()),
		GasPrice: (*hexutil.Big)(tx.GasPrice()),
		Hash:     tx.Hash(),
		Input:    hexutil.Bytes(tx.Data()),
		Nonce:    hexutil.Uint64(tx.Nonce()),
		To:       tx.To(),
		Value:    (*hexutil.Big)(tx.Value()),
		V:        (*hexutil.Big)(v),
		R:        (*hexutil.Big)(r),
		S:        (*hexutil.Big)(s),
	}
	if blockHash != (common.Hash{}) {
		result.BlockHash = &blockHash
		result.BlockNumber = (*hexutil.Big)(new(big.Int).SetUint64(blockNumber))
		result.TransactionIndex = (*hexutil.Uint64)(&index)
	}

	switch tx.Type() {
	case types.DepositTxType:
		srcHash := tx.SourceHash()
		isSystemTx := tx.IsSystemTx()
		result.SourceHash = &srcHash
		if isSystemTx {
			// Only include IsSystemTx when true
			result.IsSystemTx = &isSystemTx
		}
		result.Mint = (*hexutil.Big)(tx.Mint())
		if receipt != nil && receipt.DepositNonce != nil {
			result.Nonce = hexutil.Uint64(*receipt.DepositNonce)
		}
	case types.LegacyTxType:
		if v.Sign() == 0 && r.Sign() == 0 && s.Sign() == 0 { // pre-bedrock relayed tx does not have a signature
			result.ChainID = (*hexutil.Big)(new(big.Int).Set(config.ChainID))
			break
		}
		// if a legacy transaction has an EIP-155 chain id, include it explicitly
		if id := tx.ChainId(); id.Sign() != 0 {
			result.ChainID = (*hexutil.Big)(id)
		}
	case types.AccessListTxType:
		al := tx.AccessList()
		result.Accesses = &al
		result.ChainID = (*hexutil.Big)(tx.ChainId())
	case types.DynamicFeeTxType:
		al := tx.AccessList()
		result.Accesses = &al
		result.ChainID = (*hexutil.Big)(tx.ChainId())
		result.GasFeeCap = (*hexutil.Big)(tx.GasFeeCap())
		result.GasTipCap = (*hexutil.Big)(tx.GasTipCap())
		// if the transaction has been mined, compute the effective gas price
		if baseFee != nil && blockHash != (common.Hash{}) {
			// price = min(tip, gasFeeCap - baseFee) + baseFee
			price := math.BigMin(new(big.Int).Add(tx.GasTipCap(), baseFee), tx.GasFeeCap())
			result.GasPrice = (*hexutil.Big)(price)
		} else {
			result.GasPrice = (*hexutil.Big)(tx.GasFeeCap())
		}
	}
	return result
}

// NewRPCPendingTransaction returns a pending transaction that will serialize to the RPC representation
func NewRPCPendingTransaction(tx *types.Transaction, current *types.Header, config *params.ChainConfig) *RPCTransaction {
	var (
		baseFee     *big.Int
		blockNumber = uint64(0)
		blockTime   = uint64(0)
	)
	if current != nil {
		baseFee = misc.CalcBaseFee(config, current)
		blockNumber = current.Number.Uint64()
		blockTime = current.Time
	}
<<<<<<< HEAD
	return newRPCTransaction(tx, common.Hash{}, blockNumber, 0, baseFee, config, nil)
=======
	return newRPCTransaction(tx, common.Hash{}, blockNumber, blockTime, 0, baseFee, config)
>>>>>>> e501b3b0
}

// newRPCTransactionFromBlockIndex returns a transaction that will serialize to the RPC representation.
func newRPCTransactionFromBlockIndex(ctx context.Context, b *types.Block, index uint64, backend Backend) *RPCTransaction {
	txs := b.Transactions()
	if index >= uint64(len(txs)) {
		return nil
	}
<<<<<<< HEAD
	tx := txs[index]
	rcpt := depositTxReceipt(ctx, b.Hash(), index, backend, tx)
	return newRPCTransaction(tx, b.Hash(), b.NumberU64(), index, b.BaseFee(), backend.ChainConfig(), rcpt)
}

func depositTxReceipt(ctx context.Context, blockHash common.Hash, index uint64, backend Backend, tx *types.Transaction) *types.Receipt {
	if tx.Type() != types.DepositTxType {
		return nil
	}
	receipts, err := backend.GetReceipts(ctx, blockHash)
	if err != nil {
		return nil
	}
	if index >= uint64(len(receipts)) {
		return nil
	}
	return receipts[index]
=======
	return newRPCTransaction(txs[index], b.Hash(), b.NumberU64(), b.Time(), index, b.BaseFee(), config)
>>>>>>> e501b3b0
}

// newRPCRawTransactionFromBlockIndex returns the bytes of a transaction given a block and a transaction index.
func newRPCRawTransactionFromBlockIndex(b *types.Block, index uint64) hexutil.Bytes {
	txs := b.Transactions()
	if index >= uint64(len(txs)) {
		return nil
	}
	blob, _ := txs[index].MarshalBinary()
	return blob
}

<<<<<<< HEAD
// newRPCTransactionFromBlockHash returns a transaction that will serialize to the RPC representation.
func newRPCTransactionFromBlockHash(ctx context.Context, b *types.Block, hash common.Hash, backend Backend) *RPCTransaction {
	for idx, tx := range b.Transactions() {
		if tx.Hash() == hash {
			return newRPCTransactionFromBlockIndex(ctx, b, uint64(idx), backend)
		}
	}
	return nil
}

=======
>>>>>>> e501b3b0
// accessListResult returns an optional accesslist
// It's the result of the `debug_createAccessList` RPC call.
// It contains an error if the transaction itself failed.
type accessListResult struct {
	Accesslist *types.AccessList `json:"accessList"`
	Error      string            `json:"error,omitempty"`
	GasUsed    hexutil.Uint64    `json:"gasUsed"`
}

// CreateAccessList creates an EIP-2930 type AccessList for the given transaction.
// Reexec and BlockNrOrHash can be specified to create the accessList on top of a certain state.
func (s *BlockChainAPI) CreateAccessList(ctx context.Context, args TransactionArgs, blockNrOrHash *rpc.BlockNumberOrHash) (*accessListResult, error) {
	bNrOrHash := rpc.BlockNumberOrHashWithNumber(rpc.PendingBlockNumber)
	if blockNrOrHash != nil {
		bNrOrHash = *blockNrOrHash
	}

	header, err := headerByNumberOrHash(ctx, s.b, bNrOrHash)
	if err == nil && header != nil && s.b.ChainConfig().IsOptimismPreBedrock(header.Number) {
		if s.b.HistoricalRPCService() != nil {
			var res accessListResult
			err := s.b.HistoricalRPCService().CallContext(ctx, &res, "eth_createAccessList", args, blockNrOrHash)
			if err != nil {
				return nil, fmt.Errorf("historical backend error: %w", err)
			}
			return &res, nil
		} else {
			return nil, rpc.ErrNoHistoricalFallback
		}
	}

	acl, gasUsed, vmerr, err := AccessList(ctx, s.b, bNrOrHash, args)
	if err != nil {
		return nil, err
	}
	result := &accessListResult{Accesslist: &acl, GasUsed: hexutil.Uint64(gasUsed)}
	if vmerr != nil {
		result.Error = vmerr.Error()
	}
	return result, nil
}

// AccessList creates an access list for the given transaction.
// If the accesslist creation fails an error is returned.
// If the transaction itself fails, an vmErr is returned.
func AccessList(ctx context.Context, b Backend, blockNrOrHash rpc.BlockNumberOrHash, args TransactionArgs) (acl types.AccessList, gasUsed uint64, vmErr error, err error) {
	// Retrieve the execution context
	db, header, err := b.StateAndHeaderByNumberOrHash(ctx, blockNrOrHash)
	if db == nil || err != nil {
		return nil, 0, nil, err
	}
	// If the gas amount is not set, default to RPC gas cap.
	if args.Gas == nil {
		tmp := hexutil.Uint64(b.RPCGasCap())
		args.Gas = &tmp
	}

	// Ensure any missing fields are filled, extract the recipient and input data
	if err := args.setDefaults(ctx, b); err != nil {
		return nil, 0, nil, err
	}
	var to common.Address
	if args.To != nil {
		to = *args.To
	} else {
		to = crypto.CreateAddress(args.from(), uint64(*args.Nonce))
	}
	isPostMerge := header.Difficulty.Cmp(common.Big0) == 0
	// Retrieve the precompiles since they don't need to be added to the access list
	precompiles := vm.ActivePrecompiles(b.ChainConfig().Rules(header.Number, isPostMerge, header.Time))

	// Create an initial tracer
	prevTracer := logger.NewAccessListTracer(nil, args.from(), to, precompiles)
	if args.AccessList != nil {
		prevTracer = logger.NewAccessListTracer(*args.AccessList, args.from(), to, precompiles)
	}
	for {
		// Retrieve the current access list to expand
		accessList := prevTracer.AccessList()
		log.Trace("Creating access list", "input", accessList)

		// Copy the original db so we don't modify it
		statedb := db.Copy()
		// Set the accesslist to the last al
		args.AccessList = &accessList
		msg, err := args.ToMessage(b.RPCGasCap(), header.BaseFee)
		if err != nil {
			return nil, 0, nil, err
		}

		// Apply the transaction with the access list tracer
		tracer := logger.NewAccessListTracer(accessList, args.from(), to, precompiles)
		config := vm.Config{Tracer: tracer, NoBaseFee: true}
		vmenv, _ := b.GetEVM(ctx, msg, statedb, header, &config, nil)
		res, err := core.ApplyMessage(vmenv, msg, new(core.GasPool).AddGas(msg.GasLimit))
		if err != nil {
			return nil, 0, nil, fmt.Errorf("failed to apply transaction: %v err: %v", args.toTransaction().Hash(), err)
		}
		if tracer.Equal(prevTracer) {
			return accessList, res.UsedGas, res.Err, nil
		}
		prevTracer = tracer
	}
}

// TransactionAPI exposes methods for reading and creating transaction data.
type TransactionAPI struct {
	b         Backend
	nonceLock *AddrLocker
	signer    types.Signer
}

// NewTransactionAPI creates a new RPC service with methods for interacting with transactions.
func NewTransactionAPI(b Backend, nonceLock *AddrLocker) *TransactionAPI {
	// The signer used by the API should always be the 'latest' known one because we expect
	// signers to be backwards-compatible with old transactions.
	signer := types.LatestSigner(b.ChainConfig())
	return &TransactionAPI{b, nonceLock, signer}
}

// GetBlockTransactionCountByNumber returns the number of transactions in the block with the given block number.
func (s *TransactionAPI) GetBlockTransactionCountByNumber(ctx context.Context, blockNr rpc.BlockNumber) *hexutil.Uint {
	if block, _ := s.b.BlockByNumber(ctx, blockNr); block != nil {
		n := hexutil.Uint(len(block.Transactions()))
		return &n
	}
	return nil
}

// GetBlockTransactionCountByHash returns the number of transactions in the block with the given hash.
func (s *TransactionAPI) GetBlockTransactionCountByHash(ctx context.Context, blockHash common.Hash) *hexutil.Uint {
	if block, _ := s.b.BlockByHash(ctx, blockHash); block != nil {
		n := hexutil.Uint(len(block.Transactions()))
		return &n
	}
	return nil
}

// GetTransactionByBlockNumberAndIndex returns the transaction for the given block number and index.
func (s *TransactionAPI) GetTransactionByBlockNumberAndIndex(ctx context.Context, blockNr rpc.BlockNumber, index hexutil.Uint) *RPCTransaction {
	if block, _ := s.b.BlockByNumber(ctx, blockNr); block != nil {
		return newRPCTransactionFromBlockIndex(ctx, block, uint64(index), s.b)
	}
	return nil
}

// GetTransactionByBlockHashAndIndex returns the transaction for the given block hash and index.
func (s *TransactionAPI) GetTransactionByBlockHashAndIndex(ctx context.Context, blockHash common.Hash, index hexutil.Uint) *RPCTransaction {
	if block, _ := s.b.BlockByHash(ctx, blockHash); block != nil {
		return newRPCTransactionFromBlockIndex(ctx, block, uint64(index), s.b)
	}
	return nil
}

// GetRawTransactionByBlockNumberAndIndex returns the bytes of the transaction for the given block number and index.
func (s *TransactionAPI) GetRawTransactionByBlockNumberAndIndex(ctx context.Context, blockNr rpc.BlockNumber, index hexutil.Uint) hexutil.Bytes {
	if block, _ := s.b.BlockByNumber(ctx, blockNr); block != nil {
		return newRPCRawTransactionFromBlockIndex(block, uint64(index))
	}
	return nil
}

// GetRawTransactionByBlockHashAndIndex returns the bytes of the transaction for the given block hash and index.
func (s *TransactionAPI) GetRawTransactionByBlockHashAndIndex(ctx context.Context, blockHash common.Hash, index hexutil.Uint) hexutil.Bytes {
	if block, _ := s.b.BlockByHash(ctx, blockHash); block != nil {
		return newRPCRawTransactionFromBlockIndex(block, uint64(index))
	}
	return nil
}

// GetTransactionCount returns the number of transactions the given address has sent for the given block number
func (s *TransactionAPI) GetTransactionCount(ctx context.Context, address common.Address, blockNrOrHash rpc.BlockNumberOrHash) (*hexutil.Uint64, error) {
	// Ask transaction pool for the nonce which includes pending transactions
	if blockNr, ok := blockNrOrHash.Number(); ok && blockNr == rpc.PendingBlockNumber {
		nonce, err := s.b.GetPoolNonce(ctx, address)
		if err != nil {
			return nil, err
		}
		return (*hexutil.Uint64)(&nonce), nil
	}
	// Resolve block number and use its state to ask for the nonce
	header, err := headerByNumberOrHash(ctx, s.b, blockNrOrHash)
	if err != nil {
		return nil, err
	}

	if s.b.ChainConfig().IsOptimismPreBedrock(header.Number) {
		if s.b.HistoricalRPCService() != nil {
			var res hexutil.Uint64
			err := s.b.HistoricalRPCService().CallContext(ctx, &res, "eth_getTransactionCount", address, blockNrOrHash)
			if err != nil {
				return nil, fmt.Errorf("historical backend error: %w", err)
			}
			return &res, nil
		} else {
			return nil, rpc.ErrNoHistoricalFallback
		}
	}

	state, _, err := s.b.StateAndHeaderByNumberOrHash(ctx, blockNrOrHash)
	if state == nil || err != nil {
		return nil, err
	}

	nonce := state.GetNonce(address)
	return (*hexutil.Uint64)(&nonce), state.Error()
}

// GetTransactionByHash returns the transaction for the given hash
func (s *TransactionAPI) GetTransactionByHash(ctx context.Context, hash common.Hash) (*RPCTransaction, error) {
	// Try to return an already finalized transaction
	tx, blockHash, blockNumber, index, err := s.b.GetTransaction(ctx, hash)
	if err != nil {
		return nil, err
	}
	if tx != nil {
		header, err := s.b.HeaderByHash(ctx, blockHash)
		if err != nil {
			return nil, err
		}
<<<<<<< HEAD
		rcpt := depositTxReceipt(ctx, blockHash, index, s.b, tx)
		return newRPCTransaction(tx, blockHash, blockNumber, index, header.BaseFee, s.b.ChainConfig(), rcpt), nil
=======
		return newRPCTransaction(tx, blockHash, blockNumber, header.Time, index, header.BaseFee, s.b.ChainConfig()), nil
>>>>>>> e501b3b0
	}
	// No finalized transaction, try to retrieve it from the pool
	if tx := s.b.GetPoolTransaction(hash); tx != nil {
		return NewRPCPendingTransaction(tx, s.b.CurrentHeader(), s.b.ChainConfig()), nil
	}

	// Transaction unknown, return as such
	return nil, nil
}

// GetRawTransactionByHash returns the bytes of the transaction for the given hash.
func (s *TransactionAPI) GetRawTransactionByHash(ctx context.Context, hash common.Hash) (hexutil.Bytes, error) {
	// Retrieve a finalized transaction, or a pooled otherwise
	tx, _, _, _, err := s.b.GetTransaction(ctx, hash)
	if err != nil {
		return nil, err
	}
	if tx == nil {
		if tx = s.b.GetPoolTransaction(hash); tx == nil {
			// Transaction not found anywhere, abort
			return nil, nil
		}
	}
	// Serialize to RLP and return
	return tx.MarshalBinary()
}

// GetTransactionReceipt returns the transaction receipt for the given transaction hash.
func (s *TransactionAPI) GetTransactionReceipt(ctx context.Context, hash common.Hash) (map[string]interface{}, error) {
	tx, blockHash, blockNumber, index, err := s.b.GetTransaction(ctx, hash)
	if err != nil {
		// When the transaction doesn't exist, the RPC method should return JSON null
		// as per specification.
		return nil, nil
	}
	header, err := s.b.HeaderByHash(ctx, blockHash)
	if err != nil {
		return nil, err
	}
	receipts, err := s.b.GetReceipts(ctx, blockHash)
	if err != nil {
		return nil, err
	}
	if uint64(len(receipts)) <= index {
		return nil, nil
	}
	receipt := receipts[index]

	// Derive the sender.
	signer := types.MakeSigner(s.b.ChainConfig(), header.Number, header.Time)
	from, _ := types.Sender(signer, tx)

	fields := map[string]interface{}{
		"blockHash":         blockHash,
		"blockNumber":       hexutil.Uint64(blockNumber),
		"transactionHash":   hash,
		"transactionIndex":  hexutil.Uint64(index),
		"from":              from,
		"to":                tx.To(),
		"gasUsed":           hexutil.Uint64(receipt.GasUsed),
		"cumulativeGasUsed": hexutil.Uint64(receipt.CumulativeGasUsed),
		"contractAddress":   nil,
		"logs":              receipt.Logs,
		"logsBloom":         receipt.Bloom,
		"type":              hexutil.Uint(tx.Type()),
		"effectiveGasPrice": (*hexutil.Big)(receipt.EffectiveGasPrice),
	}

	if s.b.ChainConfig().Optimism != nil && !tx.IsDepositTx() {
		fields["l1GasPrice"] = (*hexutil.Big)(receipt.L1GasPrice)
		fields["l1GasUsed"] = (*hexutil.Big)(receipt.L1GasUsed)
		fields["l1Fee"] = (*hexutil.Big)(receipt.L1Fee)
		fields["l1FeeScalar"] = receipt.FeeScalar.String()
	}
	if s.b.ChainConfig().Optimism != nil && tx.IsDepositTx() && receipt.DepositNonce != nil {
		fields["depositNonce"] = hexutil.Uint64(*receipt.DepositNonce)
	}

	// Assign receipt status or post state.
	if len(receipt.PostState) > 0 {
		fields["root"] = hexutil.Bytes(receipt.PostState)
	} else {
		fields["status"] = hexutil.Uint(receipt.Status)
	}
	if receipt.Logs == nil {
		fields["logs"] = []*types.Log{}
	}

	// If the ContractAddress is 20 0x0 bytes, assume it is not a contract creation
	if receipt.ContractAddress != (common.Address{}) {
		fields["contractAddress"] = receipt.ContractAddress
	}
	return fields, nil
}

// sign is a helper function that signs a transaction with the private key of the given address.
func (s *TransactionAPI) sign(addr common.Address, tx *types.Transaction) (*types.Transaction, error) {
	// Look up the wallet containing the requested signer
	account := accounts.Account{Address: addr}

	wallet, err := s.b.AccountManager().Find(account)
	if err != nil {
		return nil, err
	}
	// Request the wallet to sign the transaction
	return wallet.SignTx(account, tx, s.b.ChainConfig().ChainID)
}

// SubmitTransaction is a helper function that submits tx to txPool and logs a message.
func SubmitTransaction(ctx context.Context, b Backend, tx *types.Transaction) (common.Hash, error) {
	// If the transaction fee cap is already specified, ensure the
	// fee of the given transaction is _reasonable_.
	if err := checkTxFee(tx.GasPrice(), tx.Gas(), b.RPCTxFeeCap()); err != nil {
		return common.Hash{}, err
	}
	if !b.UnprotectedAllowed() && !tx.Protected() {
		// Ensure only eip155 signed transactions are submitted if EIP155Required is set.
		return common.Hash{}, errors.New("only replay-protected (EIP-155) transactions allowed over RPC")
	}
	if err := b.SendTx(ctx, tx); err != nil {
		return common.Hash{}, err
	}
	// Print a log with full tx details for manual investigations and interventions
	head := b.CurrentBlock()
	signer := types.MakeSigner(b.ChainConfig(), head.Number, head.Time)
	from, err := types.Sender(signer, tx)
	if err != nil {
		return common.Hash{}, err
	}

	if tx.To() == nil {
		addr := crypto.CreateAddress(from, tx.Nonce())
		log.Info("Submitted contract creation", "hash", tx.Hash().Hex(), "from", from, "nonce", tx.Nonce(), "contract", addr.Hex(), "value", tx.Value())
	} else {
		log.Info("Submitted transaction", "hash", tx.Hash().Hex(), "from", from, "nonce", tx.Nonce(), "recipient", tx.To(), "value", tx.Value())
	}
	return tx.Hash(), nil
}

// SendTransaction creates a transaction for the given argument, sign it and submit it to the
// transaction pool.
func (s *TransactionAPI) SendTransaction(ctx context.Context, args TransactionArgs) (common.Hash, error) {
	// Look up the wallet containing the requested signer
	account := accounts.Account{Address: args.from()}

	wallet, err := s.b.AccountManager().Find(account)
	if err != nil {
		return common.Hash{}, err
	}

	if args.Nonce == nil {
		// Hold the mutex around signing to prevent concurrent assignment of
		// the same nonce to multiple accounts.
		s.nonceLock.LockAddr(args.from())
		defer s.nonceLock.UnlockAddr(args.from())
	}

	// Set some sanity defaults and terminate on failure
	if err := args.setDefaults(ctx, s.b); err != nil {
		return common.Hash{}, err
	}
	// Assemble the transaction and sign with the wallet
	tx := args.toTransaction()

	signed, err := wallet.SignTx(account, tx, s.b.ChainConfig().ChainID)
	if err != nil {
		return common.Hash{}, err
	}
	return SubmitTransaction(ctx, s.b, signed)
}

// FillTransaction fills the defaults (nonce, gas, gasPrice or 1559 fields)
// on a given unsigned transaction, and returns it to the caller for further
// processing (signing + broadcast).
func (s *TransactionAPI) FillTransaction(ctx context.Context, args TransactionArgs) (*SignTransactionResult, error) {
	// Set some sanity defaults and terminate on failure
	if err := args.setDefaults(ctx, s.b); err != nil {
		return nil, err
	}
	// Assemble the transaction and obtain rlp
	tx := args.toTransaction()
	data, err := tx.MarshalBinary()
	if err != nil {
		return nil, err
	}
	return &SignTransactionResult{data, tx}, nil
}

// SendRawTransaction will add the signed transaction to the transaction pool.
// The sender is responsible for signing the transaction and using the correct nonce.
func (s *TransactionAPI) SendRawTransaction(ctx context.Context, input hexutil.Bytes) (common.Hash, error) {
	tx := new(types.Transaction)
	if err := tx.UnmarshalBinary(input); err != nil {
		return common.Hash{}, err
	}
	return SubmitTransaction(ctx, s.b, tx)
}

// Sign calculates an ECDSA signature for:
// keccak256("\x19Ethereum Signed Message:\n" + len(message) + message).
//
// Note, the produced signature conforms to the secp256k1 curve R, S and V values,
// where the V value will be 27 or 28 for legacy reasons.
//
// The account associated with addr must be unlocked.
//
// https://github.com/ethereum/wiki/wiki/JSON-RPC#eth_sign
func (s *TransactionAPI) Sign(addr common.Address, data hexutil.Bytes) (hexutil.Bytes, error) {
	// Look up the wallet containing the requested signer
	account := accounts.Account{Address: addr}

	wallet, err := s.b.AccountManager().Find(account)
	if err != nil {
		return nil, err
	}
	// Sign the requested hash with the wallet
	signature, err := wallet.SignText(account, data)
	if err == nil {
		signature[64] += 27 // Transform V from 0/1 to 27/28 according to the yellow paper
	}
	return signature, err
}

// SignTransactionResult represents a RLP encoded signed transaction.
type SignTransactionResult struct {
	Raw hexutil.Bytes      `json:"raw"`
	Tx  *types.Transaction `json:"tx"`
}

// SignTransaction will sign the given transaction with the from account.
// The node needs to have the private key of the account corresponding with
// the given from address and it needs to be unlocked.
func (s *TransactionAPI) SignTransaction(ctx context.Context, args TransactionArgs) (*SignTransactionResult, error) {
	if args.Gas == nil {
		return nil, errors.New("gas not specified")
	}
	if args.GasPrice == nil && (args.MaxPriorityFeePerGas == nil || args.MaxFeePerGas == nil) {
		return nil, errors.New("missing gasPrice or maxFeePerGas/maxPriorityFeePerGas")
	}
	if args.Nonce == nil {
		return nil, errors.New("nonce not specified")
	}
	if err := args.setDefaults(ctx, s.b); err != nil {
		return nil, err
	}
	// Before actually sign the transaction, ensure the transaction fee is reasonable.
	tx := args.toTransaction()
	if err := checkTxFee(tx.GasPrice(), tx.Gas(), s.b.RPCTxFeeCap()); err != nil {
		return nil, err
	}
	signed, err := s.sign(args.from(), tx)
	if err != nil {
		return nil, err
	}
	data, err := signed.MarshalBinary()
	if err != nil {
		return nil, err
	}
	return &SignTransactionResult{data, signed}, nil
}

// PendingTransactions returns the transactions that are in the transaction pool
// and have a from address that is one of the accounts this node manages.
func (s *TransactionAPI) PendingTransactions() ([]*RPCTransaction, error) {
	pending, err := s.b.GetPoolTransactions()
	if err != nil {
		return nil, err
	}
	accounts := make(map[common.Address]struct{})
	for _, wallet := range s.b.AccountManager().Wallets() {
		for _, account := range wallet.Accounts() {
			accounts[account.Address] = struct{}{}
		}
	}
	curHeader := s.b.CurrentHeader()
	transactions := make([]*RPCTransaction, 0, len(pending))
	for _, tx := range pending {
		from, _ := types.Sender(s.signer, tx)
		if _, exists := accounts[from]; exists {
			transactions = append(transactions, NewRPCPendingTransaction(tx, curHeader, s.b.ChainConfig()))
		}
	}
	return transactions, nil
}

// Resend accepts an existing transaction and a new gas price and limit. It will remove
// the given transaction from the pool and reinsert it with the new gas price and limit.
func (s *TransactionAPI) Resend(ctx context.Context, sendArgs TransactionArgs, gasPrice *hexutil.Big, gasLimit *hexutil.Uint64) (common.Hash, error) {
	if sendArgs.Nonce == nil {
		return common.Hash{}, errors.New("missing transaction nonce in transaction spec")
	}
	if err := sendArgs.setDefaults(ctx, s.b); err != nil {
		return common.Hash{}, err
	}
	matchTx := sendArgs.toTransaction()

	// Before replacing the old transaction, ensure the _new_ transaction fee is reasonable.
	var price = matchTx.GasPrice()
	if gasPrice != nil {
		price = gasPrice.ToInt()
	}
	var gas = matchTx.Gas()
	if gasLimit != nil {
		gas = uint64(*gasLimit)
	}
	if err := checkTxFee(price, gas, s.b.RPCTxFeeCap()); err != nil {
		return common.Hash{}, err
	}
	// Iterate the pending list for replacement
	pending, err := s.b.GetPoolTransactions()
	if err != nil {
		return common.Hash{}, err
	}
	for _, p := range pending {
		wantSigHash := s.signer.Hash(matchTx)
		pFrom, err := types.Sender(s.signer, p)
		if err == nil && pFrom == sendArgs.from() && s.signer.Hash(p) == wantSigHash {
			// Match. Re-sign and send the transaction.
			if gasPrice != nil && (*big.Int)(gasPrice).Sign() != 0 {
				sendArgs.GasPrice = gasPrice
			}
			if gasLimit != nil && *gasLimit != 0 {
				sendArgs.Gas = gasLimit
			}
			signedTx, err := s.sign(sendArgs.from(), sendArgs.toTransaction())
			if err != nil {
				return common.Hash{}, err
			}
			if err = s.b.SendTx(ctx, signedTx); err != nil {
				return common.Hash{}, err
			}
			return signedTx.Hash(), nil
		}
	}
	return common.Hash{}, fmt.Errorf("transaction %#x not found", matchTx.Hash())
}

// DebugAPI is the collection of Ethereum APIs exposed over the debugging
// namespace.
type DebugAPI struct {
	b Backend
}

// NewDebugAPI creates a new instance of DebugAPI.
func NewDebugAPI(b Backend) *DebugAPI {
	return &DebugAPI{b: b}
}

// GetRawHeader retrieves the RLP encoding for a single header.
func (api *DebugAPI) GetRawHeader(ctx context.Context, blockNrOrHash rpc.BlockNumberOrHash) (hexutil.Bytes, error) {
	var hash common.Hash
	if h, ok := blockNrOrHash.Hash(); ok {
		hash = h
	} else {
		block, err := api.b.BlockByNumberOrHash(ctx, blockNrOrHash)
		if err != nil {
			return nil, err
		}
		hash = block.Hash()
	}
	header, _ := api.b.HeaderByHash(ctx, hash)
	if header == nil {
		return nil, fmt.Errorf("header #%d not found", hash)
	}
	return rlp.EncodeToBytes(header)
}

// GetRawBlock retrieves the RLP encoded for a single block.
func (api *DebugAPI) GetRawBlock(ctx context.Context, blockNrOrHash rpc.BlockNumberOrHash) (hexutil.Bytes, error) {
	var hash common.Hash
	if h, ok := blockNrOrHash.Hash(); ok {
		hash = h
	} else {
		block, err := api.b.BlockByNumberOrHash(ctx, blockNrOrHash)
		if err != nil {
			return nil, err
		}
		hash = block.Hash()
	}
	block, _ := api.b.BlockByHash(ctx, hash)
	if block == nil {
		return nil, fmt.Errorf("block #%d not found", hash)
	}
	return rlp.EncodeToBytes(block)
}

// GetRawReceipts retrieves the binary-encoded receipts of a single block.
func (api *DebugAPI) GetRawReceipts(ctx context.Context, blockNrOrHash rpc.BlockNumberOrHash) ([]hexutil.Bytes, error) {
	var hash common.Hash
	if h, ok := blockNrOrHash.Hash(); ok {
		hash = h
	} else {
		block, err := api.b.BlockByNumberOrHash(ctx, blockNrOrHash)
		if err != nil {
			return nil, err
		}
		hash = block.Hash()
	}
	receipts, err := api.b.GetReceipts(ctx, hash)
	if err != nil {
		return nil, err
	}
	result := make([]hexutil.Bytes, len(receipts))
	for i, receipt := range receipts {
		b, err := receipt.MarshalBinary()
		if err != nil {
			return nil, err
		}
		result[i] = b
	}
	return result, nil
}

// GetRawTransaction returns the bytes of the transaction for the given hash.
func (s *DebugAPI) GetRawTransaction(ctx context.Context, hash common.Hash) (hexutil.Bytes, error) {
	// Retrieve a finalized transaction, or a pooled otherwise
	tx, _, _, _, err := s.b.GetTransaction(ctx, hash)
	if err != nil {
		return nil, err
	}
	if tx == nil {
		if tx = s.b.GetPoolTransaction(hash); tx == nil {
			// Transaction not found anywhere, abort
			return nil, nil
		}
	}
	return tx.MarshalBinary()
}

// PrintBlock retrieves a block and returns its pretty printed form.
func (api *DebugAPI) PrintBlock(ctx context.Context, number uint64) (string, error) {
	block, _ := api.b.BlockByNumber(ctx, rpc.BlockNumber(number))
	if block == nil {
		return "", fmt.Errorf("block #%d not found", number)
	}
	return spew.Sdump(block), nil
}

// ChaindbProperty returns leveldb properties of the key-value database.
func (api *DebugAPI) ChaindbProperty(property string) (string, error) {
	if property == "" {
		property = "leveldb.stats"
	} else if !strings.HasPrefix(property, "leveldb.") {
		property = "leveldb." + property
	}
	return api.b.ChainDb().Stat(property)
}

// ChaindbCompact flattens the entire key-value database into a single level,
// removing all unused slots and merging all keys.
func (api *DebugAPI) ChaindbCompact() error {
	for b := byte(0); b < 255; b++ {
		log.Info("Compacting chain database", "range", fmt.Sprintf("0x%0.2X-0x%0.2X", b, b+1))
		if err := api.b.ChainDb().Compact([]byte{b}, []byte{b + 1}); err != nil {
			log.Error("Database compaction failed", "err", err)
			return err
		}
	}
	return nil
}

// SetHead rewinds the head of the blockchain to a previous block.
func (api *DebugAPI) SetHead(number hexutil.Uint64) {
	api.b.SetHead(uint64(number))
}

// NetAPI offers network related RPC methods
type NetAPI struct {
	net            *p2p.Server
	networkVersion uint64
}

// NewNetAPI creates a new net API instance.
func NewNetAPI(net *p2p.Server, networkVersion uint64) *NetAPI {
	return &NetAPI{net, networkVersion}
}

// Listening returns an indication if the node is listening for network connections.
func (s *NetAPI) Listening() bool {
	return true // always listening
}

// PeerCount returns the number of connected peers
func (s *NetAPI) PeerCount() hexutil.Uint {
	return hexutil.Uint(s.net.PeerCount())
}

// Version returns the current ethereum protocol version.
func (s *NetAPI) Version() string {
	return fmt.Sprintf("%d", s.networkVersion)
}

// checkTxFee is an internal function used to check whether the fee of
// the given transaction is _reasonable_(under the cap).
func checkTxFee(gasPrice *big.Int, gas uint64, cap float64) error {
	// Short circuit if there is no cap for transaction fee at all.
	if cap == 0 {
		return nil
	}
	feeEth := new(big.Float).Quo(new(big.Float).SetInt(new(big.Int).Mul(gasPrice, new(big.Int).SetUint64(gas))), new(big.Float).SetInt(big.NewInt(params.Ether)))
	feeFloat, _ := feeEth.Float64()
	if feeFloat > cap {
		return fmt.Errorf("tx fee (%.2f ether) exceeds the configured cap (%.2f ether)", feeFloat, cap)
	}
	return nil
}

// toHexSlice creates a slice of hex-strings based on []byte.
func toHexSlice(b [][]byte) []string {
	r := make([]string, len(b))
	for i := range b {
		r[i] = hexutil.Encode(b[i])
	}
	return r
}<|MERGE_RESOLUTION|>--- conflicted
+++ resolved
@@ -656,7 +656,6 @@
 	if state == nil || err != nil {
 		return nil, err
 	}
-
 	return (*hexutil.Big)(state.GetBalance(address)), state.Error()
 }
 
@@ -1103,7 +1102,7 @@
 	if err != nil {
 		return nil, err
 	}
-	blockCtx := core.NewEVMBlockContext(header, NewChainContext(ctx, b), nil)
+	blockCtx := core.NewEVMBlockContext(header, NewChainContext(ctx, b), nil, b.ChainConfig(), state)
 	if blockOverrides != nil {
 		blockOverrides.Apply(&blockCtx)
 	}
@@ -1169,8 +1168,7 @@
 //
 // Note, this function doesn't make and changes in the state/blockchain and is
 // useful to execute and retrieve values.
-<<<<<<< HEAD
-func (s *BlockChainAPI) Call(ctx context.Context, args TransactionArgs, blockNrOrHash rpc.BlockNumberOrHash, overrides *StateOverride) (hexutil.Bytes, error) {
+func (s *BlockChainAPI) Call(ctx context.Context, args TransactionArgs, blockNrOrHash rpc.BlockNumberOrHash, overrides *StateOverride, blockOverrides *BlockOverrides) (hexutil.Bytes, error) {
 	header, err := headerByNumberOrHash(ctx, s.b, blockNrOrHash)
 	if err != nil {
 		return nil, err
@@ -1189,11 +1187,7 @@
 		}
 	}
 
-	result, err := DoCall(ctx, s.b, args, blockNrOrHash, overrides, s.b.RPCEVMTimeout(), s.b.RPCGasCap())
-=======
-func (s *BlockChainAPI) Call(ctx context.Context, args TransactionArgs, blockNrOrHash rpc.BlockNumberOrHash, overrides *StateOverride, blockOverrides *BlockOverrides) (hexutil.Bytes, error) {
 	result, err := DoCall(ctx, s.b, args, blockNrOrHash, overrides, blockOverrides, s.b.RPCEVMTimeout(), s.b.RPCGasCap())
->>>>>>> e501b3b0
 	if err != nil {
 		return nil, err
 	}
@@ -1389,7 +1383,7 @@
 // RPCMarshalBlock converts the given block to the RPC output which depends on fullTx. If inclTx is true transactions are
 // returned. When fullTx is true the returned block contains full transaction details, otherwise it will only contain
 // transaction hashes.
-func RPCMarshalBlock(ctx context.Context, block *types.Block, inclTx bool, fullTx bool, backend Backend) (map[string]interface{}, error) {
+func RPCMarshalBlock(ctx context.Context, block *types.Block, inclTx bool, fullTx bool, config *params.ChainConfig, backend Backend) (map[string]interface{}, error) {
 	fields := RPCMarshalHeader(block.Header())
 	fields["size"] = hexutil.Uint64(block.Size())
 
@@ -1398,13 +1392,8 @@
 			return tx.Hash()
 		}
 		if fullTx {
-<<<<<<< HEAD
-			formatTx = func(tx *types.Transaction) (interface{}, error) {
-				return newRPCTransactionFromBlockHash(ctx, block, tx.Hash(), backend), nil
-=======
 			formatTx = func(idx int, tx *types.Transaction) interface{} {
-				return newRPCTransactionFromBlockIndex(block, uint64(idx), config)
->>>>>>> e501b3b0
+				return newRPCTransactionFromBlockIndex(ctx, block, uint64(idx), config, backend)
 			}
 		}
 		txs := block.Transactions()
@@ -1437,7 +1426,7 @@
 // rpcMarshalBlock uses the generalized output filler, then adds the total difficulty field, which requires
 // a `BlockchainAPI`.
 func (s *BlockChainAPI) rpcMarshalBlock(ctx context.Context, b *types.Block, inclTx bool, fullTx bool) (map[string]interface{}, error) {
-	fields, err := RPCMarshalBlock(ctx, b, inclTx, fullTx, s.b)
+	fields, err := RPCMarshalBlock(ctx, b, inclTx, fullTx, s.b.ChainConfig(), s.b)
 	if err != nil {
 		return nil, err
 	}
@@ -1477,13 +1466,8 @@
 
 // newRPCTransaction returns a transaction that will serialize to the RPC
 // representation, with the given location metadata set (if available).
-<<<<<<< HEAD
-func newRPCTransaction(tx *types.Transaction, blockHash common.Hash, blockNumber uint64, index uint64, baseFee *big.Int, config *params.ChainConfig, receipt *types.Receipt) *RPCTransaction {
-	signer := types.MakeSigner(config, new(big.Int).SetUint64(blockNumber))
-=======
-func newRPCTransaction(tx *types.Transaction, blockHash common.Hash, blockNumber uint64, blockTime uint64, index uint64, baseFee *big.Int, config *params.ChainConfig) *RPCTransaction {
+func newRPCTransaction(tx *types.Transaction, blockHash common.Hash, blockNumber uint64, blockTime uint64, index uint64, baseFee *big.Int, config *params.ChainConfig, receipt *types.Receipt) *RPCTransaction {
 	signer := types.MakeSigner(config, new(big.Int).SetUint64(blockNumber), blockTime)
->>>>>>> e501b3b0
 	from, _ := types.Sender(signer, tx)
 	v, r, s := tx.RawSignatureValues()
 	result := &RPCTransaction{
@@ -1562,23 +1546,18 @@
 		blockNumber = current.Number.Uint64()
 		blockTime = current.Time
 	}
-<<<<<<< HEAD
-	return newRPCTransaction(tx, common.Hash{}, blockNumber, 0, baseFee, config, nil)
-=======
-	return newRPCTransaction(tx, common.Hash{}, blockNumber, blockTime, 0, baseFee, config)
->>>>>>> e501b3b0
+	return newRPCTransaction(tx, common.Hash{}, blockNumber, blockTime, 0, baseFee, config, nil)
 }
 
 // newRPCTransactionFromBlockIndex returns a transaction that will serialize to the RPC representation.
-func newRPCTransactionFromBlockIndex(ctx context.Context, b *types.Block, index uint64, backend Backend) *RPCTransaction {
+func newRPCTransactionFromBlockIndex(ctx context.Context, b *types.Block, index uint64, config *params.ChainConfig, backend Backend) *RPCTransaction {
 	txs := b.Transactions()
 	if index >= uint64(len(txs)) {
 		return nil
 	}
-<<<<<<< HEAD
 	tx := txs[index]
 	rcpt := depositTxReceipt(ctx, b.Hash(), index, backend, tx)
-	return newRPCTransaction(tx, b.Hash(), b.NumberU64(), index, b.BaseFee(), backend.ChainConfig(), rcpt)
+	return newRPCTransaction(tx, b.Hash(), b.NumberU64(), b.Time(), index, b.BaseFee(), config, rcpt)
 }
 
 func depositTxReceipt(ctx context.Context, blockHash common.Hash, index uint64, backend Backend, tx *types.Transaction) *types.Receipt {
@@ -1593,9 +1572,6 @@
 		return nil
 	}
 	return receipts[index]
-=======
-	return newRPCTransaction(txs[index], b.Hash(), b.NumberU64(), b.Time(), index, b.BaseFee(), config)
->>>>>>> e501b3b0
 }
 
 // newRPCRawTransactionFromBlockIndex returns the bytes of a transaction given a block and a transaction index.
@@ -1608,19 +1584,6 @@
 	return blob
 }
 
-<<<<<<< HEAD
-// newRPCTransactionFromBlockHash returns a transaction that will serialize to the RPC representation.
-func newRPCTransactionFromBlockHash(ctx context.Context, b *types.Block, hash common.Hash, backend Backend) *RPCTransaction {
-	for idx, tx := range b.Transactions() {
-		if tx.Hash() == hash {
-			return newRPCTransactionFromBlockIndex(ctx, b, uint64(idx), backend)
-		}
-	}
-	return nil
-}
-
-=======
->>>>>>> e501b3b0
 // accessListResult returns an optional accesslist
 // It's the result of the `debug_createAccessList` RPC call.
 // It contains an error if the transaction itself failed.
@@ -1762,7 +1725,7 @@
 // GetTransactionByBlockNumberAndIndex returns the transaction for the given block number and index.
 func (s *TransactionAPI) GetTransactionByBlockNumberAndIndex(ctx context.Context, blockNr rpc.BlockNumber, index hexutil.Uint) *RPCTransaction {
 	if block, _ := s.b.BlockByNumber(ctx, blockNr); block != nil {
-		return newRPCTransactionFromBlockIndex(ctx, block, uint64(index), s.b)
+		return newRPCTransactionFromBlockIndex(ctx, block, uint64(index), s.b.ChainConfig(), s.b)
 	}
 	return nil
 }
@@ -1770,7 +1733,7 @@
 // GetTransactionByBlockHashAndIndex returns the transaction for the given block hash and index.
 func (s *TransactionAPI) GetTransactionByBlockHashAndIndex(ctx context.Context, blockHash common.Hash, index hexutil.Uint) *RPCTransaction {
 	if block, _ := s.b.BlockByHash(ctx, blockHash); block != nil {
-		return newRPCTransactionFromBlockIndex(ctx, block, uint64(index), s.b)
+		return newRPCTransactionFromBlockIndex(ctx, block, uint64(index), s.b.ChainConfig(), s.b)
 	}
 	return nil
 }
@@ -1841,12 +1804,8 @@
 		if err != nil {
 			return nil, err
 		}
-<<<<<<< HEAD
 		rcpt := depositTxReceipt(ctx, blockHash, index, s.b, tx)
-		return newRPCTransaction(tx, blockHash, blockNumber, index, header.BaseFee, s.b.ChainConfig(), rcpt), nil
-=======
-		return newRPCTransaction(tx, blockHash, blockNumber, header.Time, index, header.BaseFee, s.b.ChainConfig()), nil
->>>>>>> e501b3b0
+		return newRPCTransaction(tx, blockHash, blockNumber, header.Time, index, header.BaseFee, s.b.ChainConfig(), rcpt), nil
 	}
 	// No finalized transaction, try to retrieve it from the pool
 	if tx := s.b.GetPoolTransaction(hash); tx != nil {
