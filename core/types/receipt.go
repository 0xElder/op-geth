// Copyright 2014 The go-ethereum Authors
// This file is part of the go-ethereum library.
//
// The go-ethereum library is free software: you can redistribute it and/or modify
// it under the terms of the GNU Lesser General Public License as published by
// the Free Software Foundation, either version 3 of the License, or
// (at your option) any later version.
//
// The go-ethereum library is distributed in the hope that it will be useful,
// but WITHOUT ANY WARRANTY; without even the implied warranty of
// MERCHANTABILITY or FITNESS FOR A PARTICULAR PURPOSE. See the
// GNU Lesser General Public License for more details.
//
// You should have received a copy of the GNU Lesser General Public License
// along with the go-ethereum library. If not, see <http://www.gnu.org/licenses/>.

package types

import (
	"bytes"
	"errors"
	"fmt"
	"io"
	"math/big"
	"unsafe"

	"github.com/ethereum/go-ethereum/common"
	"github.com/ethereum/go-ethereum/common/hexutil"
	"github.com/ethereum/go-ethereum/crypto"
	"github.com/ethereum/go-ethereum/params"
	"github.com/ethereum/go-ethereum/rlp"
)

//go:generate go run github.com/fjl/gencodec -type Receipt -field-override receiptMarshaling -out gen_receipt_json.go

var (
	receiptStatusFailedRLP     = []byte{}
	receiptStatusSuccessfulRLP = []byte{0x01}
)

var errShortTypedReceipt = errors.New("typed receipt too short")

const (
	// ReceiptStatusFailed is the status code of a transaction if execution failed.
	ReceiptStatusFailed = uint64(0)

	// ReceiptStatusSuccessful is the status code of a transaction if execution succeeded.
	ReceiptStatusSuccessful = uint64(1)
)

// Receipt represents the results of a transaction.
type Receipt struct {
	// Consensus fields: These fields are defined by the Yellow Paper
	Type              uint8  `json:"type,omitempty"`
	PostState         []byte `json:"root"`
	Status            uint64 `json:"status"`
	CumulativeGasUsed uint64 `json:"cumulativeGasUsed" gencodec:"required"`
	Bloom             Bloom  `json:"logsBloom"         gencodec:"required"`
	Logs              []*Log `json:"logs"              gencodec:"required"`

	// Implementation fields: These fields are added by geth when processing a transaction or retrieving a receipt.
	// gencodec annotated fields: these are stored in the chain database.
	TxHash            common.Hash    `json:"transactionHash" gencodec:"required"`
	ContractAddress   common.Address `json:"contractAddress"`
	GasUsed           uint64         `json:"gasUsed" gencodec:"required"`
	EffectiveGasPrice *big.Int       `json:"effectiveGasPrice"` // required, but tag omitted for backwards compatibility
	BlobGasUsed       uint64         `json:"blobGasUsed,omitempty"`
	BlobGasPrice      *big.Int       `json:"blobGasPrice,omitempty"`

	// DepositNonce was introduced in Regolith to store the actual nonce used by deposit transactions
	// The state transition process ensures this is only set for Regolith deposit transactions.
	DepositNonce *uint64 `json:"depositNonce,omitempty"`

	// Inclusion information: These fields provide information about the inclusion of the
	// transaction corresponding to this receipt.
	BlockHash        common.Hash `json:"blockHash,omitempty"`
	BlockNumber      *big.Int    `json:"blockNumber,omitempty"`
	TransactionIndex uint        `json:"transactionIndex"`

	// OVM legacy: extend receipts with their L1 price (if a rollup tx)
	L1GasPrice *big.Int   `json:"l1GasPrice,omitempty"`
	L1GasUsed  *big.Int   `json:"l1GasUsed,omitempty"`
	L1Fee      *big.Int   `json:"l1Fee,omitempty"`
	FeeScalar  *big.Float `json:"l1FeeScalar,omitempty"`
}

type receiptMarshaling struct {
	Type              hexutil.Uint64
	PostState         hexutil.Bytes
	Status            hexutil.Uint64
	CumulativeGasUsed hexutil.Uint64
	GasUsed           hexutil.Uint64
	EffectiveGasPrice *hexutil.Big
	BlobGasUsed       hexutil.Uint64
	BlobGasPrice      *hexutil.Big
	BlockNumber       *hexutil.Big
	TransactionIndex  hexutil.Uint

	// Optimism: extend receipts with their L1 price (if a rollup tx)
	L1GasPrice *hexutil.Big
	L1GasUsed  *hexutil.Big
	L1Fee      *hexutil.Big
	FeeScalar  *big.Float
}

// receiptRLP is the consensus encoding of a receipt.
type receiptRLP struct {
	PostStateOrStatus []byte
	CumulativeGasUsed uint64
	Bloom             Bloom
	Logs              []*Log
}

type depositReceiptRlp struct {
	PostStateOrStatus []byte
	CumulativeGasUsed uint64
	Bloom             Bloom
	Logs              []*Log
	// DepositNonce was introduced in Regolith to store the actual nonce used by deposit transactions.
	// Must be nil for any transactions prior to Regolith or that aren't deposit transactions.
	DepositNonce *uint64 `rlp:"optional"`
}

// storedReceiptRLP is the storage encoding of a receipt.
type storedReceiptRLP struct {
	PostStateOrStatus []byte
	CumulativeGasUsed uint64
	Logs              []*Log
	// DepositNonce was introduced in Regolith to store the actual nonce used by deposit transactions.
	// Must be nil for any transactions prior to Regolith or that aren't deposit transactions.
	DepositNonce *uint64 `rlp:"optional"`
}

// LegacyOptimismStoredReceiptRLP is the pre bedrock storage encoding of a
// receipt. It will only exist in the database if it was migrated using the
// migration tool. Nodes that sync using snap-sync will not have any of these
// entries.
type LegacyOptimismStoredReceiptRLP struct {
	PostStateOrStatus []byte
	CumulativeGasUsed uint64
	Logs              []*LogForStorage
	L1GasUsed         *big.Int
	L1GasPrice        *big.Int
	L1Fee             *big.Int
	FeeScalar         string
}

// LogForStorage is a wrapper around a Log that handles
// backward compatibility with prior storage formats.
type LogForStorage Log

// EncodeRLP implements rlp.Encoder.
func (l *LogForStorage) EncodeRLP(w io.Writer) error {
	rl := rlpLog{Address: l.Address, Topics: l.Topics, Data: l.Data}
	return rlp.Encode(w, &rl)
}

type legacyRlpStorageLog struct {
	Address     common.Address
	Topics      []common.Hash
	Data        []byte
	BlockNumber uint64
	TxHash      common.Hash
	TxIndex     uint
	BlockHash   common.Hash
	Index       uint
}

// DecodeRLP implements rlp.Decoder.
//
// Note some redundant fields(e.g. block number, tx hash etc) will be assembled later.
func (l *LogForStorage) DecodeRLP(s *rlp.Stream) error {
	blob, err := s.Raw()
	if err != nil {
		return err
	}
	var dec rlpLog
	err = rlp.DecodeBytes(blob, &dec)
	if err == nil {
		*l = LogForStorage{
			Address: dec.Address,
			Topics:  dec.Topics,
			Data:    dec.Data,
		}
	} else {
		// Try to decode log with previous definition.
		var dec legacyRlpStorageLog
		err = rlp.DecodeBytes(blob, &dec)
		if err == nil {
			*l = LogForStorage{
				Address: dec.Address,
				Topics:  dec.Topics,
				Data:    dec.Data,
			}
		}
	}
	return err
}

// NewReceipt creates a barebone transaction receipt, copying the init fields.
// Deprecated: create receipts using a struct literal instead.
func NewReceipt(root []byte, failed bool, cumulativeGasUsed uint64) *Receipt {
	r := &Receipt{
		Type:              LegacyTxType,
		PostState:         common.CopyBytes(root),
		CumulativeGasUsed: cumulativeGasUsed,
	}
	if failed {
		r.Status = ReceiptStatusFailed
	} else {
		r.Status = ReceiptStatusSuccessful
	}
	return r
}

// EncodeRLP implements rlp.Encoder, and flattens the consensus fields of a receipt
// into an RLP stream. If no post state is present, byzantium fork is assumed.
func (r *Receipt) EncodeRLP(w io.Writer) error {
	data := &receiptRLP{r.statusEncoding(), r.CumulativeGasUsed, r.Bloom, r.Logs}
	if r.Type == LegacyTxType {
		return rlp.Encode(w, data)
	}
	buf := encodeBufferPool.Get().(*bytes.Buffer)
	defer encodeBufferPool.Put(buf)
	buf.Reset()
	if err := r.encodeTyped(data, buf); err != nil {
		return err
	}
	return rlp.Encode(w, buf.Bytes())
}

// encodeTyped writes the canonical encoding of a typed receipt to w.
func (r *Receipt) encodeTyped(data *receiptRLP, w *bytes.Buffer) error {
	w.WriteByte(r.Type)
	switch r.Type {
	case DepositTxType:
		withNonce := depositReceiptRlp{data.PostStateOrStatus, data.CumulativeGasUsed, data.Bloom, data.Logs, r.DepositNonce}
		return rlp.Encode(w, withNonce)
	default:
		return rlp.Encode(w, data)
	}
}

// MarshalBinary returns the consensus encoding of the receipt.
func (r *Receipt) MarshalBinary() ([]byte, error) {
	if r.Type == LegacyTxType {
		return rlp.EncodeToBytes(r)
	}
	data := &receiptRLP{r.statusEncoding(), r.CumulativeGasUsed, r.Bloom, r.Logs}
	var buf bytes.Buffer
	err := r.encodeTyped(data, &buf)
	return buf.Bytes(), err
}

// DecodeRLP implements rlp.Decoder, and loads the consensus fields of a receipt
// from an RLP stream.
func (r *Receipt) DecodeRLP(s *rlp.Stream) error {
	kind, _, err := s.Kind()
	switch {
	case err != nil:
		return err
	case kind == rlp.List:
		// It's a legacy receipt.
		var dec receiptRLP
		if err := s.Decode(&dec); err != nil {
			return err
		}
		r.Type = LegacyTxType
		return r.setFromRLP(dec)
	default:
		// It's an EIP-2718 typed tx receipt.
		b, err := s.Bytes()
		if err != nil {
			return err
		}
		return r.decodeTyped(b)
	}
}

// UnmarshalBinary decodes the consensus encoding of receipts.
// It supports legacy RLP receipts and EIP-2718 typed receipts.
func (r *Receipt) UnmarshalBinary(b []byte) error {
	if len(b) > 0 && b[0] > 0x7f {
		// It's a legacy receipt decode the RLP
		var data receiptRLP
		err := rlp.DecodeBytes(b, &data)
		if err != nil {
			return err
		}
		r.Type = LegacyTxType
		return r.setFromRLP(data)
	}
	// It's an EIP2718 typed transaction envelope.
	return r.decodeTyped(b)
}

// decodeTyped decodes a typed receipt from the canonical format.
func (r *Receipt) decodeTyped(b []byte) error {
	if len(b) <= 1 {
		return errShortTypedReceipt
	}
	switch b[0] {
	case DynamicFeeTxType, AccessListTxType, BlobTxType:
		var data receiptRLP
		err := rlp.DecodeBytes(b[1:], &data)
		if err != nil {
			return err
		}
		r.Type = b[0]
		return r.setFromRLP(data)
	case DepositTxType:
		var data depositReceiptRlp
		err := rlp.DecodeBytes(b[1:], &data)
		if err != nil {
			return err
		}
		r.Type = b[0]
		r.DepositNonce = data.DepositNonce
		return r.setFromRLP(receiptRLP{data.PostStateOrStatus, data.CumulativeGasUsed, data.Bloom, data.Logs})
	default:
		return ErrTxTypeNotSupported
	}
}

func (r *Receipt) setFromRLP(data receiptRLP) error {
	r.CumulativeGasUsed, r.Bloom, r.Logs = data.CumulativeGasUsed, data.Bloom, data.Logs
	return r.setStatus(data.PostStateOrStatus)
}

func (r *Receipt) setStatus(postStateOrStatus []byte) error {
	switch {
	case bytes.Equal(postStateOrStatus, receiptStatusSuccessfulRLP):
		r.Status = ReceiptStatusSuccessful
	case bytes.Equal(postStateOrStatus, receiptStatusFailedRLP):
		r.Status = ReceiptStatusFailed
	case len(postStateOrStatus) == len(common.Hash{}):
		r.PostState = postStateOrStatus
	default:
		return fmt.Errorf("invalid receipt status %x", postStateOrStatus)
	}
	return nil
}

func (r *Receipt) statusEncoding() []byte {
	if len(r.PostState) == 0 {
		if r.Status == ReceiptStatusFailed {
			return receiptStatusFailedRLP
		}
		return receiptStatusSuccessfulRLP
	}
	return r.PostState
}

// Size returns the approximate memory used by all internal contents. It is used
// to approximate and limit the memory consumption of various caches.
func (r *Receipt) Size() common.StorageSize {
	size := common.StorageSize(unsafe.Sizeof(*r)) + common.StorageSize(len(r.PostState))
	size += common.StorageSize(len(r.Logs)) * common.StorageSize(unsafe.Sizeof(Log{}))
	for _, log := range r.Logs {
		size += common.StorageSize(len(log.Topics)*common.HashLength + len(log.Data))
	}
	return size
}

// ReceiptForStorage is a wrapper around a Receipt with RLP serialization
// that omits the Bloom field and deserialization that re-computes it.
type ReceiptForStorage Receipt

// EncodeRLP implements rlp.Encoder, and flattens all content fields of a receipt
// into an RLP stream.
func (r *ReceiptForStorage) EncodeRLP(_w io.Writer) error {
	w := rlp.NewEncoderBuffer(_w)
	outerList := w.List()
	w.WriteBytes((*Receipt)(r).statusEncoding())
	w.WriteUint64(r.CumulativeGasUsed)
	logList := w.List()
	for _, log := range r.Logs {
		if err := rlp.Encode(w, log); err != nil {
			return err
		}
	}
	w.ListEnd(logList)
	if r.DepositNonce != nil {
		w.WriteUint64(*r.DepositNonce)
	}
	w.ListEnd(outerList)
	return w.Flush()
}

// DecodeRLP implements rlp.Decoder, and loads both consensus and implementation
// fields of a receipt from an RLP stream.
func (r *ReceiptForStorage) DecodeRLP(s *rlp.Stream) error {
	// Retrieve the entire receipt blob as we need to try multiple decoders
	blob, err := s.Raw()
	if err != nil {
		return err
	}
	// First try to decode the latest receipt database format, try the pre-bedrock Optimism legacy format otherwise.
	if err := decodeStoredReceiptRLP(r, blob); err == nil {
		return nil
	}
	return decodeLegacyOptimismReceiptRLP(r, blob)
}

func decodeLegacyOptimismReceiptRLP(r *ReceiptForStorage, blob []byte) error {
	var stored LegacyOptimismStoredReceiptRLP
	if err := rlp.DecodeBytes(blob, &stored); err != nil {
		return err
	}
	if err := (*Receipt)(r).setStatus(stored.PostStateOrStatus); err != nil {
		return err
	}
	r.CumulativeGasUsed = stored.CumulativeGasUsed
	r.Logs = make([]*Log, len(stored.Logs))
	for i, log := range stored.Logs {
		r.Logs[i] = (*Log)(log)
	}
	r.Bloom = CreateBloom(Receipts{(*Receipt)(r)})
	// UsingOVM
	scalar := new(big.Float)
	if stored.FeeScalar != "" {
		var ok bool
		scalar, ok = scalar.SetString(stored.FeeScalar)
		if !ok {
			return errors.New("cannot parse fee scalar")
		}
	}
	r.L1GasUsed = stored.L1GasUsed
	r.L1GasPrice = stored.L1GasPrice
	r.L1Fee = stored.L1Fee
	r.FeeScalar = scalar
	return nil
}

func decodeStoredReceiptRLP(r *ReceiptForStorage, blob []byte) error {
	var stored storedReceiptRLP
	if err := rlp.DecodeBytes(blob, &stored); err != nil {
		return err
	}
	if err := (*Receipt)(r).setStatus(stored.PostStateOrStatus); err != nil {
		return err
	}
	r.CumulativeGasUsed = stored.CumulativeGasUsed
	r.Logs = stored.Logs
	r.Bloom = CreateBloom(Receipts{(*Receipt)(r)})
	if stored.DepositNonce != nil {
		r.DepositNonce = stored.DepositNonce
	}
	return nil
}

// Receipts implements DerivableList for receipts.
type Receipts []*Receipt

// Len returns the number of receipts in this list.
func (rs Receipts) Len() int { return len(rs) }

// EncodeIndex encodes the i'th receipt to w.
func (rs Receipts) EncodeIndex(i int, w *bytes.Buffer) {
	r := rs[i]
	data := &receiptRLP{r.statusEncoding(), r.CumulativeGasUsed, r.Bloom, r.Logs}
	if r.Type == LegacyTxType {
		rlp.Encode(w, data)
		return
	}
	w.WriteByte(r.Type)
	switch r.Type {
	case AccessListTxType, DynamicFeeTxType, BlobTxType:
		rlp.Encode(w, data)
	case DepositTxType:
		w.WriteByte(DepositTxType)
		rlp.Encode(w, data)
	default:
		// For unsupported types, write nothing. Since this is for
		// DeriveSha, the error will be caught matching the derived hash
		// to the block.
	}
}

// DeriveFields fills the receipts with their computed fields based on consensus
// data and contextual infos like containing block and transactions.
<<<<<<< HEAD
func (rs Receipts) DeriveFields(config *params.ChainConfig, hash common.Hash, number uint64, time uint64, baseFee *big.Int, txs Transactions) error {
=======
func (rs Receipts) DeriveFields(config *params.ChainConfig, hash common.Hash, number uint64, time uint64, baseFee *big.Int, blobGasPrice *big.Int, txs []*Transaction) error {
>>>>>>> bed84606
	signer := MakeSigner(config, new(big.Int).SetUint64(number), time)

	logIndex := uint(0)
	if len(txs) != len(rs) {
		return errors.New("transaction and receipt count mismatch")
	}
	for i := 0; i < len(rs); i++ {
		// The transaction type and hash can be retrieved from the transaction itself
		rs[i].Type = txs[i].Type()
		rs[i].TxHash = txs[i].Hash()
		rs[i].EffectiveGasPrice = txs[i].inner.effectiveGasPrice(new(big.Int), baseFee)

		// EIP-4844 blob transaction fields
		if txs[i].Type() == BlobTxType {
			rs[i].BlobGasUsed = txs[i].BlobGas()
			rs[i].BlobGasPrice = blobGasPrice
		}

		// block location fields
		rs[i].BlockHash = hash
		rs[i].BlockNumber = new(big.Int).SetUint64(number)
		rs[i].TransactionIndex = uint(i)

		// The contract address can be derived from the transaction itself
		if txs[i].To() == nil {
			// Deriving the signer is expensive, only do if it's actually needed
			from, _ := Sender(signer, txs[i])
			nonce := txs[i].Nonce()
			if rs[i].DepositNonce != nil {
				nonce = *rs[i].DepositNonce
			}
			rs[i].ContractAddress = crypto.CreateAddress(from, nonce)
		} else {
			rs[i].ContractAddress = common.Address{}
		}

		// The used gas can be calculated based on previous r
		if i == 0 {
			rs[i].GasUsed = rs[i].CumulativeGasUsed
		} else {
			rs[i].GasUsed = rs[i].CumulativeGasUsed - rs[i-1].CumulativeGasUsed
		}

		// The derived log fields can simply be set from the block and transaction
		for j := 0; j < len(rs[i].Logs); j++ {
			rs[i].Logs[j].BlockNumber = number
			rs[i].Logs[j].BlockHash = hash
			rs[i].Logs[j].TxHash = rs[i].TxHash
			rs[i].Logs[j].TxIndex = uint(i)
			rs[i].Logs[j].Index = logIndex
			logIndex++
		}
	}
	if config.Optimism != nil && len(txs) >= 2 { // need at least an info tx and a non-info tx
		if data := txs[0].Data(); len(data) >= 4+32*8 { // function selector + 8 arguments to setL1BlockValues
			l1Basefee := new(big.Int).SetBytes(data[4+32*2 : 4+32*3]) // arg index 2
			overhead := new(big.Int).SetBytes(data[4+32*6 : 4+32*7])  // arg index 6
			scalar := new(big.Int).SetBytes(data[4+32*7 : 4+32*8])    // arg index 7
			fscalar := new(big.Float).SetInt(scalar)                  // legacy: format fee scalar as big Float
			fdivisor := new(big.Float).SetUint64(1_000_000)           // 10**6, i.e. 6 decimals
			feeScalar := new(big.Float).Quo(fscalar, fdivisor)
			for i := 0; i < len(rs); i++ {
				if !txs[i].IsDepositTx() {
					gas := txs[i].RollupDataGas().DataGas(time, config)
					rs[i].L1GasPrice = l1Basefee
					// GasUsed reported in receipt should include the overhead
					rs[i].L1GasUsed = new(big.Int).Add(new(big.Int).SetUint64(gas), overhead)
					rs[i].L1Fee = L1Cost(gas, l1Basefee, overhead, scalar)
					rs[i].FeeScalar = feeScalar
				}
			}
		} else {
			return fmt.Errorf("L1 info tx only has %d bytes, cannot read gas price parameters", len(data))
		}
	}

	return nil
}<|MERGE_RESOLUTION|>--- conflicted
+++ resolved
@@ -479,11 +479,7 @@
 
 // DeriveFields fills the receipts with their computed fields based on consensus
 // data and contextual infos like containing block and transactions.
-<<<<<<< HEAD
-func (rs Receipts) DeriveFields(config *params.ChainConfig, hash common.Hash, number uint64, time uint64, baseFee *big.Int, txs Transactions) error {
-=======
 func (rs Receipts) DeriveFields(config *params.ChainConfig, hash common.Hash, number uint64, time uint64, baseFee *big.Int, blobGasPrice *big.Int, txs []*Transaction) error {
->>>>>>> bed84606
 	signer := MakeSigner(config, new(big.Int).SetUint64(number), time)
 
 	logIndex := uint(0)
