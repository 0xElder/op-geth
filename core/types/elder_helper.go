package types

import (
	"encoding/base64"
	"encoding/hex"
	"errors"
	"fmt"
	"math/big"
	"strings"

<<<<<<< HEAD
	routertypes "github.com/0xElder/elder/x/router/types"
	"github.com/cosmos/cosmos-sdk/crypto/keys/secp256k1"
	eldertx "github.com/cosmos/cosmos-sdk/types/tx"
=======
	"github.com/0xElder/elder/utils"
	routertypes "github.com/0xElder/elder/x/router/types"
	"github.com/cosmos/gogoproto/proto"
	"google.golang.org/grpc"
>>>>>>> fd751c1c

	"github.com/ethereum/go-ethereum/common"
	"github.com/ethereum/go-ethereum/crypto"
)

var (
	ErrElderBlockHeightLessThanStart  = errors.New("block height is less than start")
	ErrElderBlockHeighMoreThanCurrent = errors.New("block height is more than current")
	ErrRollupIDNotAvailable           = errors.New("rollup id not available")
	ErrElderRollAppNotEnabled         = errors.New("rollup app not enabled")
)

type ElderGetTxByBlockResponse struct {
	RollID string `json:"rollId"`
	Txs    struct {
		Block  string   `json:"block"`
		TxList []string `json:"txList"`
	} `json:"txs"`
	CurrentHeight string `json:"currentHeight"`
}

type ElderGetTxByBlockResponseInvalid struct {
	Code    int           `json:"code"`
	Message string        `json:"message"`
	Details []interface{} `json:"details"`
}

func TxsBytesToTxs(txs [][]byte, chainID *big.Int) ([]*Transaction, error) {
	elderInnerTxs := make([]*Transaction, len(txs))
	for i, txBytes := range txs {
		elderInnerTx, err := ElderTxToElderInnerTx(txBytes, chainID)
		if err != nil {
			return []*Transaction{}, err
		}

		elderInnerTxs[i] = elderInnerTx
	}
	return elderInnerTxs, nil
}

func Base64toBytes(in string) ([]byte, error) {
	out, err := base64.StdEncoding.DecodeString(in)
	if err != nil {
		return []byte{}, err
	}

	return out, nil
}

func BytesToCosmosTx(rawTxBytes []byte) (*utils.ElderTx, error) {
	var tx utils.ElderTx

	err := tx.Unmarshal(rawTxBytes)
	if err != nil {
		return nil, err
	}

	return &tx, nil
}

func ElderTxToEthTx(rawElderTxBytes []byte) (*Transaction, uint64, string, error) {
	elderTx, err := BytesToCosmosTx(rawElderTxBytes)
	if err != nil {
		return nil, 0, "", fmt.Errorf("invalid transaction1 %+v: %v", rawElderTxBytes, err)
	}

	accSeq := elderTx.AuthInfo.SignerInfos[0].Sequence
	accPublicKey := elderTx.AuthInfo.SignerInfos[0].PublicKey.Value
	accPublicKeyStr := hex.EncodeToString(accPublicKey)

	cosmMessage := &routertypes.MsgSubmitRollTx{}
	err = proto.Unmarshal(elderTx.Body.Messages[0].Value, cosmMessage)
	if err != nil {
		return nil, 0, "", fmt.Errorf("invalid transaction3 %+v: %v", elderTx, err)
	}

	var tx Transaction
	if err := tx.UnmarshalBinary(cosmMessage.TxData); err != nil {
		return nil, 0, "", fmt.Errorf("invalid transaction4 %+v: %v", elderTx, err)
	}

	fmt.Println("original txHash", tx.Hash().Hex())
	return &tx, accSeq, accPublicKeyStr, nil
}

func ElderTxToElderInnerTx(rawElderTxBytes []byte, chainID *big.Int) (*Transaction, error) {
	tx, accSeq, accPublicKeyStr, err := ElderTxToEthTx(rawElderTxBytes)
	if err != nil {
		return nil, fmt.Errorf("invalid transaction2 %+v: %v", rawElderTxBytes, err)
	}

	elderInnerTx, err := LegacyTxToElderInnerTx(tx, rawElderTxBytes, accSeq, accPublicKeyStr, chainID)
	if err != nil {
		return nil, fmt.Errorf("invalid transaction5 %+v: %v", tx, err)
	}

	return elderInnerTx, nil
}

func LegacyTxToElderInnerTx(tx *Transaction, rawElderTxBytes []byte, accSeq uint64, accPublicKeyStr string, chainID *big.Int) (*Transaction, error) {
	v, r, s := tx.RawSignatureValues()
	nonce := tx.Nonce()

	// If the transaction is not signed, set the nonce to 0
	// keep nonce unchanged for double signed tx
	if !(v.Int64() != 0 && r.Int64() != 0 && s.Int64() != 0) {
		nonce = 0
	}

	inner := NewTx(&ElderInnerTx{
		ChainID:              chainID,
		Gas:                  tx.Gas(),
		To:                   tx.To(),
		Value:                tx.Value(),
		Data:                 tx.Data(),
		AccessList:           tx.AccessList(),
		Nonce:                nonce,
		V:                    v,
		R:                    r,
		S:                    s,
		ElderOuterTx:         rawElderTxBytes,
		ElderAccountSequence: accSeq,
		ElderPublicKey:       accPublicKeyStr,
		ElderStatus:          true,
	})

	fmt.Println("elder inner txHash", inner.Hash().Hex())
	return inner, nil
}

func CosmosPubKeyToEthPubkey(pubKey string) (string, error) {
	// Decode the public key from hex
	pubKeyBytes, err := hex.DecodeString(pubKey)
	if err != nil {
		return "", fmt.Errorf("failed to decode hex string: %v", err)
	}

	// Generate the public key object
	publicKey, err := crypto.DecompressPubkey(pubKeyBytes)
	if err != nil {
		return "", fmt.Errorf("failed to decompress public key: %v", err)
	}

	return hex.EncodeToString(crypto.FromECDSAPub(publicKey)), nil
}

func EthPubKeyToEthAddr(pubKey string) (string, error) {
	// Decode the public key from hex
	pubKeyBytes, err := hex.DecodeString(pubKey)
	if err != nil {
		return "", fmt.Errorf("failed to decode hex string: %v", err)
	}

	// Generate the public key object
	publicKey, err := crypto.UnmarshalPubkey(pubKeyBytes)
	if err != nil {
		return "", fmt.Errorf("failed to generate public key: %v", err)
	}

	// Generate the address
	address := crypto.PubkeyToAddress(*publicKey)
	return address.Hex(), nil
}

func ElderInnerTxSender(tx *Transaction) (common.Address, error) {
	elderInnerTx := tx.inner.(*ElderInnerTx)
	elderOuterTx, err := BytesToCosmosTx(elderInnerTx.ElderOuterTx)
	if err != nil {
		return common.Address{}, err
	}

	signerCosmos := elderOuterTx.GetAuthInfo()

	cosmosPubKey := &utils.Secp256k1PublicKey{}
	err = proto.Unmarshal(signerCosmos.SignerInfos[0].PublicKey.Value, cosmosPubKey)
	if err != nil {
		panic(err)
	}

	cosmosPubKeyStr := hex.EncodeToString(cosmosPubKey.Key)

	ethPubKey, err := CosmosPubKeyToEthPubkey(cosmosPubKeyStr)
	if err != nil {
		panic(err)
	}

	ethAddr, err := EthPubKeyToEthAddr(ethPubKey)
	if err != nil {
		panic(err)
	}

	return common.HexToAddress(ethAddr), nil
}

func ExtractErrorFromQueryResponse(message string) error {
	if strings.Contains(message, fmt.Sprint(routertypes.ErrInvalidStartBlockHeight.ABCICode())) {
		return ErrElderBlockHeightLessThanStart
	} else if strings.Contains(message, fmt.Sprint(routertypes.ErrInvalidEndBlockHeight.ABCICode())) {
		return ErrElderBlockHeighMoreThanCurrent
	} else if strings.Contains(message, fmt.Sprint(routertypes.ErrRollNotEnabled.ABCICode())) {
		return ErrRollupIDNotAvailable
	} else {
		return fmt.Errorf("unknown error %v", message)
	}
<<<<<<< HEAD
=======
}

func QueryElderForSeqencedBlock(conn *grpc.ClientConn, rollId, rollAppBlockNumber uint64) (*routertypes.QueryTxsByBlockResponse, error) {
	routerClient := routertypes.NewQueryClient(conn)
	ctx, cancel := context.WithTimeout(context.Background(), time.Second*5)
	defer cancel()

	// Fetch the tx list
	blockReq := &routertypes.QueryTxsByBlockRequest{
		RollId: rollId,
		Block:  int64(rollAppBlockNumber),
	}

	blockRes, err := routerClient.TxsByBlock(ctx, blockReq)
	if err != nil {
		return nil, err
	}

	return blockRes, nil
>>>>>>> fd751c1c
}<|MERGE_RESOLUTION|>--- conflicted
+++ resolved
@@ -8,16 +8,9 @@
 	"math/big"
 	"strings"
 
-<<<<<<< HEAD
-	routertypes "github.com/0xElder/elder/x/router/types"
-	"github.com/cosmos/cosmos-sdk/crypto/keys/secp256k1"
-	eldertx "github.com/cosmos/cosmos-sdk/types/tx"
-=======
-	"github.com/0xElder/elder/utils"
+	elderUtils "github.com/0xElder/elder/utils"
 	routertypes "github.com/0xElder/elder/x/router/types"
 	"github.com/cosmos/gogoproto/proto"
-	"google.golang.org/grpc"
->>>>>>> fd751c1c
 
 	"github.com/ethereum/go-ethereum/common"
 	"github.com/ethereum/go-ethereum/crypto"
@@ -67,8 +60,8 @@
 	return out, nil
 }
 
-func BytesToCosmosTx(rawTxBytes []byte) (*utils.ElderTx, error) {
-	var tx utils.ElderTx
+func BytesToCosmosTx(rawTxBytes []byte) (*elderUtils.ElderTx, error) {
+	var tx elderUtils.ElderTx
 
 	err := tx.Unmarshal(rawTxBytes)
 	if err != nil {
@@ -191,7 +184,7 @@
 
 	signerCosmos := elderOuterTx.GetAuthInfo()
 
-	cosmosPubKey := &utils.Secp256k1PublicKey{}
+	cosmosPubKey := &elderUtils.Secp256k1PublicKey{}
 	err = proto.Unmarshal(signerCosmos.SignerInfos[0].PublicKey.Value, cosmosPubKey)
 	if err != nil {
 		panic(err)
@@ -222,26 +215,4 @@
 	} else {
 		return fmt.Errorf("unknown error %v", message)
 	}
-<<<<<<< HEAD
-=======
-}
-
-func QueryElderForSeqencedBlock(conn *grpc.ClientConn, rollId, rollAppBlockNumber uint64) (*routertypes.QueryTxsByBlockResponse, error) {
-	routerClient := routertypes.NewQueryClient(conn)
-	ctx, cancel := context.WithTimeout(context.Background(), time.Second*5)
-	defer cancel()
-
-	// Fetch the tx list
-	blockReq := &routertypes.QueryTxsByBlockRequest{
-		RollId: rollId,
-		Block:  int64(rollAppBlockNumber),
-	}
-
-	blockRes, err := routerClient.TxsByBlock(ctx, blockReq)
-	if err != nil {
-		return nil, err
-	}
-
-	return blockRes, nil
->>>>>>> fd751c1c
 }