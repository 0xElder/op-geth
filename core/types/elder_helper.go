--- conflicted
+++ resolved
@@ -24,6 +24,7 @@
 	ErrElderRollAppNotEnabled         = errors.New("rollup app not enabled")
 )
 
+// ElderGetTxByBlockResponse represents response from Elcer when we query for transactions by block for a rollup
 type ElderGetTxByBlockResponse struct {
 	RollID string `json:"rollId"`
 	Txs    struct {
@@ -33,30 +34,32 @@
 	CurrentHeight string `json:"currentHeight"`
 }
 
+// ElderGetTxByBlockResponseInvalid represents response from Elcer when we query for transactions by block for a rollup and the response is invalid
 type ElderGetTxByBlockResponseInvalid struct {
 	Code    int           `json:"code"`
 	Message string        `json:"message"`
 	Details []interface{} `json:"details"`
 }
 
-<<<<<<< HEAD
-func TxsBytesToTxs(txs [][]byte, chainID *big.Int, elderChainId string) ([]*Transaction, error) {
-	// Verify the signatures of the txs
+// VerifyElderTxsSignature verifies the signature of the elder(cosmos) transactions
+func VerifyElderTxsSignature(txs [][]byte, elderChainId string) error {
 	for _, txBytes := range txs {
 		tx, err := elderutils.BytesToCosmosTx(txBytes)
 		if err != nil {
-			return []*Transaction{}, fmt.Errorf("unable to unmarshal tx %+v: %v", txBytes, err)
+			return fmt.Errorf("unable to unmarshal tx %+v: %v", txBytes, err)
 		}
 
 		err = elderutils.VerifyRollMsgTxSignature(context.Background(), tx, elderChainId)
 		if err != nil {
-			return []*Transaction{}, fmt.Errorf("tx signature verification failed %+v: %v", txBytes, err)
-		}
-	}
-
-=======
-func TxsBytesToTxs(txs [][]byte, chainConfig *params.ChainConfig) ([]*Transaction, error) {
->>>>>>> 3870ef8c
+			return fmt.Errorf("tx signature verification failed %+v: %v", txs, err)
+		}
+	}
+
+	return nil
+}
+
+// TxsBytesToTxs converts the bytes of the elder transactions to the ethereum ElderInnerTx transactions
+func TxsBytesToElderInnerTxs(txs [][]byte, chainConfig *params.ChainConfig, elderChainId string) ([]*Transaction, error) {
 	elderInnerTxs := make([]*Transaction, len(txs))
 	for i, txBytes := range txs {
 		elderInnerTx, err := ElderTxToElderInnerTx(txBytes, chainConfig)
@@ -69,6 +72,7 @@
 	return elderInnerTxs, nil
 }
 
+// BytesToBase64 converts the bytes to base64 string
 func Base64toBytes(in string) ([]byte, error) {
 	out, err := base64.StdEncoding.DecodeString(in)
 	if err != nil {
@@ -78,6 +82,7 @@
 	return out, nil
 }
 
+// ElderTxToEthTx converts the elder transaction to ethereum transaction
 func ElderTxToEthTx(rawElderTxBytes []byte) (*Transaction, uint64, string, error) {
 	elderTx, err := elderutils.BytesToCosmosTx(rawElderTxBytes)
 	if err != nil {
@@ -117,6 +122,7 @@
 	return &tx, accSeq, accPublicKeyStr, nil
 }
 
+// ElderTxToElderInnerTx converts the elder transaction to ethereum ElderInnerTx transaction
 func ElderTxToElderInnerTx(rawElderTxBytes []byte, chainConfig *params.ChainConfig) (*Transaction, error) {
 	tx, accSeq, accPublicKeyStr, err := ElderTxToEthTx(rawElderTxBytes)
 	if err != nil {
@@ -131,6 +137,7 @@
 	return elderInnerTx, nil
 }
 
+// LegacyTxToElderInnerTx converts the ethereum transaction to ethereum ElderInnerTx transaction
 func LegacyTxToElderInnerTx(tx *Transaction, rawElderTxBytes []byte, accSeq uint64, accPublicKeyStr string, chainConfig *params.ChainConfig) (*Transaction, error) {
 	v, r, s := tx.RawSignatureValues()
 	nonce := tx.Nonce()
@@ -174,6 +181,7 @@
 	return inner, nil
 }
 
+// CosmosPubKeyToEthPubkey converts the cosmos public key to ethereum public key
 func CosmosPubKeyToEthPubkey(pubKey string) (string, error) {
 	// Decode the public key from hex
 	pubKeyBytes, err := hex.DecodeString(pubKey)
@@ -190,6 +198,7 @@
 	return hex.EncodeToString(crypto.FromECDSAPub(publicKey)), nil
 }
 
+// EthPubKeyToEthAddr converts the ethereum public key to ethereum address
 func EthPubKeyToEthAddr(pubKey string) (string, error) {
 	// Decode the public key from hex
 	pubKeyBytes, err := hex.DecodeString(pubKey)
@@ -208,9 +217,16 @@
 	return address.Hex(), nil
 }
 
+// ElderInnerTxSender returns the sender of the ethereum ElderInnerTx transaction
 func ElderInnerTxSender(tx *Transaction) (common.Address, error) {
 	elderInnerTx := tx.inner.(*ElderInnerTx)
-	elderOuterTx, err := elderutils.BytesToCosmosTx(elderInnerTx.ElderOuterTx)
+
+	return ElderTxSender(elderInnerTx.ElderOuterTx)
+}
+
+// ElderTxSender returns the sender of the elder(cosmos) transaction
+func ElderTxSender(elderTxBytes []byte) (common.Address, error) {
+	elderOuterTx, err := elderutils.BytesToCosmosTx(elderTxBytes)
 	if err != nil {
 		return common.Address{}, err
 	}
@@ -227,35 +243,6 @@
 
 	cosmosPubKey := signatures[0].PubKey
 	cosmosPubKeyStr := hex.EncodeToString(cosmosPubKey.Bytes())
-
-	ethPubKey, err := CosmosPubKeyToEthPubkey(cosmosPubKeyStr)
-	if err != nil {
-		panic(err)
-	}
-
-	ethAddr, err := EthPubKeyToEthAddr(ethPubKey)
-	if err != nil {
-		panic(err)
-	}
-
-	return common.HexToAddress(ethAddr), nil
-}
-
-func ElderTxSender(elderTxBytes []byte) (common.Address, error) {
-	elderOuterTx, err := BytesToCosmosTx(elderTxBytes)
-	if err != nil {
-		return common.Address{}, err
-	}
-
-	signerCosmos := elderOuterTx.GetAuthInfo()
-
-	cosmosPubKey := &elderutils.Secp256k1PublicKey{}
-	err = proto.Unmarshal(signerCosmos.SignerInfos[0].PublicKey.Value, cosmosPubKey)
-	if err != nil {
-		panic(err)
-	}
-
-	cosmosPubKeyStr := hex.EncodeToString(cosmosPubKey.Key)
 
 	ethPubKey, err := CosmosPubKeyToEthPubkey(cosmosPubKeyStr)
 	if err != nil {
@@ -283,6 +270,7 @@
 	}
 }
 
+// ConvertEcdsaToSecp256k1PrivKey converts the ECDSA private key to secp256k1 private key
 func ConvertEcdsaToSecp256k1PrivKey(ecdsaKey *ecdsa.PrivateKey) *elderutils.Secp256k1PrivateKey {
 	// Convert the D value of the ECDSA private key to a byte slice
 	keyBytes := ecdsaKey.D.Bytes()
