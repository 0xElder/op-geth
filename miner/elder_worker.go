package miner

import (
	"sync/atomic"

	"github.com/ethereum/go-ethereum/core/types"
	"github.com/ethereum/go-ethereum/log"
)

// seperate worker file for easier upstream merges

// enableRollApp enables the rollapp sequencing on the elder sequencer
// it assusmes that the rollapp is already registered with the elder
func (w *worker) enableRollApp() {
	w.config.ElderGrpcClient.EnableRollApp(w.config.ElderRollID, w.config.ElderRollStartBlock, &w.config.ElderExecutorPk, w.elderEnableRollAppCh)
}

// query the elder sequencer for the latest block
// if the elder sequencer is not available, the query will fail
func (w *worker) queryFromElder() ([][]byte, error) {
	// current block is the canonical block number. We need to fetch the current building block i.e. current_canon_block + 1
	blockNumberToFetch := w.chain.CurrentBlock().Number.Uint64() + 1
	return w.config.ElderGrpcClient.QueryFromElder(w.config.ElderRollAppEnabled, blockNumberToFetch, w.config.ElderRollID)
}

// fillElderTransactions queries the transaction from elder sequencing after validation
// fills them into the given sealing block. The transaction selection and ordering strategy
// cannot be customized as the sequencing is done by the elder sequencer
// returns true if the elder sequencer should have sequenced the block, false otherwise
func (w *worker) fillElderTransactions(interrupt *atomic.Int32, env *environment) (bool, error) {
	if !w.config.ElderSequencerEnabled {
		return false, nil
	}

	currentBlock := w.chain.CurrentBlock().Number.Uint64()
	if !w.config.ElderRollAppEnabled && w.config.ElderSequencerEnabled {
		rollappStartBlock := w.config.ElderRollStartBlock

		// enable sequencing on elder sequencer when the current building block is 1 block away from the elder start block. Current building block is current_canon_block + 1. Hence, the condition is current_canon_block == elder_start_block - 2
		if currentBlock == rollappStartBlock-2 {
			go w.enableRollApp()
		}

		if currentBlock == rollappStartBlock {
			select {
			case <-w.elderEnableRollAppCh:
				log.Info("Roll App sequencing enabled on elder")
				w.config.ElderRollAppEnabled = true
			}
		}
	}

	if !w.config.ElderRollAppEnabled && currentBlock >= w.config.ElderRollStartBlock {
		log.Crit("Roll app has passed start block, elder sequencer should be enabled")
	}

	// current block is the canonical block number. We need to fetch the current building block i.e. current_canon_block + 1
	// checking roll start block with current chain status is necessary as rollapp might be syncing even when the rollapp is enabled
	// enter into the statement even if w.config.ElderRollAppEnabled is false
	if w.config.ElderRollStartBlock <= currentBlock+1 {
		resp, err := w.queryFromElder()
		if err != nil {
			switch err {
			case types.ErrElderBlockHeightLessThanStart:
				log.Info("Block height less than elder start block, building normal block")
				return false, nil
			case types.ErrRollupIDNotAvailable:
				log.Warn("Rollup ID not available")
				return false, nil
			case types.ErrElderBlockHeighMoreThanCurrent:
				return true, errBlockInterruptedByElder
			case types.ErrElderRollAppNotEnabled:
				return true, errRollAppNotEnabledOnElder
			default:
				return true, errUnableToQueryElder
			}
		}

<<<<<<< HEAD
		txs, err := types.TxsBytesToTxs(resp, w.chainConfig.ChainID, w.config.ElderChainID)
=======
		txs, err := types.TxsBytesToTxs(resp, w.chainConfig)
>>>>>>> 3870ef8c
		if err != nil {
			log.Crit("Failed to convert txs to bytes", "err", err)
		}

		log.Info("Filling elder transactions", "txs", len(txs))
		if err := w.commitElderTransactions(env, txs, interrupt); err != nil {

			log.Crit("Failed to commit elder transactions", "err", err)
		}

		return true, nil
	}

	return false, nil
}<|MERGE_RESOLUTION|>--- conflicted
+++ resolved
@@ -76,11 +76,14 @@
 			}
 		}
 
-<<<<<<< HEAD
-		txs, err := types.TxsBytesToTxs(resp, w.chainConfig.ChainID, w.config.ElderChainID)
-=======
-		txs, err := types.TxsBytesToTxs(resp, w.chainConfig)
->>>>>>> 3870ef8c
+		// Verify the signatures of the txs
+		err = types.VerifyElderTxsSignature(resp, w.config.ElderChainID)
+		if err != nil {
+			log.Crit("Failed to verify elder sigs", "err", err)
+		}
+
+		// Convert the txs to ElderInnerTx types.Transaction
+		txs, err := types.TxsBytesToElderInnerTxs(resp, w.chainConfig, w.config.ElderChainID)
 		if err != nil {
 			log.Crit("Failed to convert txs to bytes", "err", err)
 		}
