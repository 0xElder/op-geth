--- conflicted
+++ resolved
@@ -25,13 +25,8 @@
 // Version is the version of upstream geth
 const (
 	VersionMajor = 1        // Major version component of the current release
-<<<<<<< HEAD
-	VersionMinor = 13       // Minor version component of the current release
-	VersionPatch = 15       // Patch version component of the current release
-=======
 	VersionMinor = 14       // Minor version component of the current release
 	VersionPatch = 0        // Patch version component of the current release
->>>>>>> 87246f3c
 	VersionMeta  = "stable" // Version metadata to append to the version string
 )
 
