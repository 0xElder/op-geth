// Copyright 2015 The go-ethereum Authors
// This file is part of the go-ethereum library.
//
// The go-ethereum library is free software: you can redistribute it and/or modify
// it under the terms of the GNU Lesser General Public License as published by
// the Free Software Foundation, either version 3 of the License, or
// (at your option) any later version.
//
// The go-ethereum library is distributed in the hope that it will be useful,
// but WITHOUT ANY WARRANTY; without even the implied warranty of
// MERCHANTABILITY or FITNESS FOR A PARTICULAR PURPOSE. See the
// GNU Lesser General Public License for more details.
//
// You should have received a copy of the GNU Lesser General Public License
// along with the go-ethereum library. If not, see <http://www.gnu.org/licenses/>.

// Package downloader contains the manual full chain synchronisation.
package downloader

import (
	"errors"
	"fmt"
	"math/big"
	"sync"
	"sync/atomic"
	"time"

	"github.com/ethereum/go-ethereum"
	"github.com/ethereum/go-ethereum/common"
	"github.com/ethereum/go-ethereum/core/rawdb"
	"github.com/ethereum/go-ethereum/core/state/snapshot"
	"github.com/ethereum/go-ethereum/core/types"
	"github.com/ethereum/go-ethereum/eth/protocols/snap"
	"github.com/ethereum/go-ethereum/ethdb"
	"github.com/ethereum/go-ethereum/event"
	"github.com/ethereum/go-ethereum/log"
	"github.com/ethereum/go-ethereum/params"
	"github.com/ethereum/go-ethereum/triedb"
)

var (
	MaxBlockFetch   = 128 // Number of blocks to be fetched per retrieval request
	MaxHeaderFetch  = 192 // Number of block headers to be fetched per retrieval request
	MaxReceiptFetch = 256 // Number of transaction receipts to allow fetching per request

	maxQueuedHeaders           = 32 * 1024                        // [eth/62] Maximum number of headers to queue for import (DOS protection)
	maxHeadersProcess          = 2048                             // Number of header download results to import at once into the chain
	maxResultsProcess          = 2048                             // Number of content download results to import at once into the chain
	fullMaxForkAncestry uint64 = params.FullImmutabilityThreshold // Maximum chain reorganisation (locally redeclared so tests can reduce it)

	reorgProtHeaderDelay = 2 // Number of headers to delay delivering to cover mini reorgs

	fsHeaderSafetyNet = 2048            // Number of headers to discard in case a chain violation is detected
	fsHeaderContCheck = 3 * time.Second // Time interval to check for header continuations during state download
	fsMinFullBlocks   = 64              // Number of blocks to retrieve fully even in snap sync
)

var (
	errBusy    = errors.New("busy")
	errBadPeer = errors.New("action from bad peer ignored")

	errTimeout                 = errors.New("timeout")
	errInvalidChain            = errors.New("retrieved hash chain is invalid")
	errInvalidBody             = errors.New("retrieved block body is invalid")
	errInvalidReceipt          = errors.New("retrieved receipt is invalid")
	errCancelStateFetch        = errors.New("state data download canceled (requested)")
	errCancelContentProcessing = errors.New("content processing canceled (requested)")
	errCanceled                = errors.New("syncing canceled (requested)")
	errNoPivotHeader           = errors.New("pivot header is not found")
)

// peerDropFn is a callback type for dropping a peer detected as malicious.
type peerDropFn func(id string)

// badBlockFn is a callback for the async beacon sync to notify the caller that
// the origin header requested to sync to, produced a chain with a bad block.
type badBlockFn func(invalid *types.Header, origin *types.Header)

// headerTask is a set of downloaded headers to queue along with their precomputed
// hashes to avoid constant rehashing.
type headerTask struct {
	headers []*types.Header
	hashes  []common.Hash
}

type Downloader struct {
	mode atomic.Uint32  // Synchronisation mode defining the strategy used (per sync cycle), use d.getMode() to get the SyncMode
	mux  *event.TypeMux // Event multiplexer to announce sync operation events

	queue *queue   // Scheduler for selecting the hashes to download
	peers *peerSet // Set of active peers from which download can proceed

	stateDB ethdb.Database // Database to state sync into (and deduplicate via)

	// Statistics
	syncStatsChainOrigin uint64       // Origin block number where syncing started at
	syncStatsChainHeight uint64       // Highest block number known when syncing started
	syncStatsLock        sync.RWMutex // Lock protecting the sync stats fields

	blockchain BlockChain

	// Callbacks
	dropPeer peerDropFn // Drops a peer for misbehaving
	badBlock badBlockFn // Reports a block as rejected by the chain

	// Status
	synchronising atomic.Bool
	notified      atomic.Bool
	committed     atomic.Bool
	ancientLimit  uint64 // The maximum block number which can be regarded as ancient data.

	// Channels
	headerProcCh chan *headerTask // Channel to feed the header processor new tasks

	// Skeleton sync
	skeleton *skeleton // Header skeleton to backfill the chain with (eth2 mode)

	// State sync
	pivotHeader *types.Header // Pivot block header to dynamically push the syncing state root
	pivotLock   sync.RWMutex  // Lock protecting pivot header reads from updates

	SnapSyncer     *snap.Syncer // TODO(karalabe): make private! hack for now
	stateSyncStart chan *stateSync

	// Cancellation and termination
	cancelCh   chan struct{}  // Channel to cancel mid-flight syncs
	cancelLock sync.RWMutex   // Lock to protect the cancel channel and peer in delivers
	cancelWg   sync.WaitGroup // Make sure all fetcher goroutines have exited.

	quitCh   chan struct{} // Quit channel to signal termination
	quitLock sync.Mutex    // Lock to prevent double closes

	// Testing hooks
	bodyFetchHook    func([]*types.Header) // Method to call upon starting a block body fetch
	receiptFetchHook func([]*types.Header) // Method to call upon starting a receipt fetch
	chainInsertHook  func([]*fetchResult)  // Method to call upon inserting a chain of blocks (possibly in multiple invocations)

	// Progress reporting metrics
	syncStartBlock uint64    // Head snap block when Geth was started
	syncStartTime  time.Time // Time instance when chain sync started
	syncLogTime    time.Time // Time instance when status was last reported

	// Chain ID for downloaders to reference
	chainID uint64
}

// BlockChain encapsulates functions required to sync a (full or snap) blockchain.
type BlockChain interface {
	// HasHeader verifies a header's presence in the local chain.
	HasHeader(common.Hash, uint64) bool

	// GetHeaderByHash retrieves a header from the local chain.
	GetHeaderByHash(common.Hash) *types.Header

	// CurrentHeader retrieves the head header from the local chain.
	CurrentHeader() *types.Header

	// GetTd returns the total difficulty of a local block.
	GetTd(common.Hash, uint64) *big.Int

	// InsertHeaderChain inserts a batch of headers into the local chain.
	InsertHeaderChain([]*types.Header) (int, error)

	// SetHead rewinds the local chain to a new head.
	SetHead(uint64) error

	// HasBlock verifies a block's presence in the local chain.
	HasBlock(common.Hash, uint64) bool

	// HasFastBlock verifies a snap block's presence in the local chain.
	HasFastBlock(common.Hash, uint64) bool

	// GetBlockByHash retrieves a block from the local chain.
	GetBlockByHash(common.Hash) *types.Block

	// CurrentBlock retrieves the head block from the local chain.
	CurrentBlock() *types.Header

	// CurrentSnapBlock retrieves the head snap block from the local chain.
	CurrentSnapBlock() *types.Header

	// SnapSyncCommitHead directly commits the head block to a certain entity.
	SnapSyncCommitHead(common.Hash) error

	// InsertChain inserts a batch of blocks into the local chain.
	InsertChain(types.Blocks) (int, error)

	// InsertReceiptChain inserts a batch of receipts into the local chain.
	InsertReceiptChain(types.Blocks, []types.Receipts, uint64) (int, error)

	// Snapshots returns the blockchain snapshot tree to paused it during sync.
	Snapshots() *snapshot.Tree

	// TrieDB retrieves the low level trie database used for interacting
	// with trie nodes.
	TrieDB() *triedb.Database
}

// New creates a new downloader to fetch hashes and blocks from remote peers.
<<<<<<< HEAD
func New(stateDb ethdb.Database, mux *event.TypeMux, chain BlockChain, lightchain LightChain, dropPeer peerDropFn, success func(), chainID uint64) *Downloader {
	if lightchain == nil {
		lightchain = chain
	}
=======
func New(stateDb ethdb.Database, mux *event.TypeMux, chain BlockChain, dropPeer peerDropFn, success func()) *Downloader {
>>>>>>> aa55f5ea
	dl := &Downloader{
		stateDB:        stateDb,
		mux:            mux,
		queue:          newQueue(blockCacheMaxItems, blockCacheInitialItems),
		peers:          newPeerSet(),
		blockchain:     chain,
		dropPeer:       dropPeer,
		headerProcCh:   make(chan *headerTask, 1),
		quitCh:         make(chan struct{}),
		SnapSyncer:     snap.NewSyncer(stateDb, chain.TrieDB().Scheme()),
		stateSyncStart: make(chan *stateSync),
		syncStartBlock: chain.CurrentSnapBlock().Number.Uint64(),
		chainID:        chainID,
	}
	// Create the post-merge skeleton syncer and start the process
	dl.skeleton = newSkeleton(stateDb, dl.peers, dropPeer, newBeaconBackfiller(dl, success))

	go dl.stateFetcher()
	return dl
}

// Progress retrieves the synchronisation boundaries, specifically the origin
// block where synchronisation started at (may have failed/suspended); the block
// or header sync is currently at; and the latest known block which the sync targets.
//
// In addition, during the state download phase of snap synchronisation the number
// of processed and the total number of known states are also returned. Otherwise
// these are zero.
func (d *Downloader) Progress() ethereum.SyncProgress {
	// Lock the current stats and return the progress
	d.syncStatsLock.RLock()
	defer d.syncStatsLock.RUnlock()

	current := uint64(0)
	mode := d.getMode()
	switch mode {
	case FullSync:
		current = d.blockchain.CurrentBlock().Number.Uint64()
	case SnapSync:
		current = d.blockchain.CurrentSnapBlock().Number.Uint64()
	default:
		log.Error("Unknown downloader mode", "mode", mode)
	}
	progress, pending := d.SnapSyncer.Progress()

	return ethereum.SyncProgress{
		StartingBlock:       d.syncStatsChainOrigin,
		CurrentBlock:        current,
		HighestBlock:        d.syncStatsChainHeight,
		SyncedAccounts:      progress.AccountSynced,
		SyncedAccountBytes:  uint64(progress.AccountBytes),
		SyncedBytecodes:     progress.BytecodeSynced,
		SyncedBytecodeBytes: uint64(progress.BytecodeBytes),
		SyncedStorage:       progress.StorageSynced,
		SyncedStorageBytes:  uint64(progress.StorageBytes),
		HealedTrienodes:     progress.TrienodeHealSynced,
		HealedTrienodeBytes: uint64(progress.TrienodeHealBytes),
		HealedBytecodes:     progress.BytecodeHealSynced,
		HealedBytecodeBytes: uint64(progress.BytecodeHealBytes),
		HealingTrienodes:    pending.TrienodeHeal,
		HealingBytecode:     pending.BytecodeHeal,
	}
}

// RegisterPeer injects a new download peer into the set of block source to be
// used for fetching hashes and blocks from.
func (d *Downloader) RegisterPeer(id string, version uint, peer Peer) error {
	var logger log.Logger
	if len(id) < 16 {
		// Tests use short IDs, don't choke on them
		logger = log.New("peer", id)
	} else {
		logger = log.New("peer", id[:8])
	}
	logger.Trace("Registering sync peer")
	if err := d.peers.Register(newPeerConnection(id, version, peer, logger)); err != nil {
		logger.Error("Failed to register sync peer", "err", err)
		return err
	}
	return nil
}

// UnregisterPeer remove a peer from the known list, preventing any action from
// the specified peer. An effort is also made to return any pending fetches into
// the queue.
func (d *Downloader) UnregisterPeer(id string) error {
	// Unregister the peer from the active peer set and revoke any fetch tasks
	var logger log.Logger
	if len(id) < 16 {
		// Tests use short IDs, don't choke on them
		logger = log.New("peer", id)
	} else {
		logger = log.New("peer", id[:8])
	}
	logger.Trace("Unregistering sync peer")
	if err := d.peers.Unregister(id); err != nil {
		logger.Error("Failed to unregister sync peer", "err", err)
		return err
	}
	d.queue.Revoke(id)

	return nil
}

// synchronise will select the peer and use it for synchronising. If an empty string is given
// it will use the best peer possible and synchronize if its TD is higher than our own. If any of the
// checks fail an error will be returned. This method is synchronous
func (d *Downloader) synchronise(mode SyncMode, beaconPing chan struct{}) error {
	// The beacon header syncer is async. It will start this synchronization and
	// will continue doing other tasks. However, if synchronization needs to be
	// cancelled, the syncer needs to know if we reached the startup point (and
	// inited the cancel channel) or not yet. Make sure that we'll signal even in
	// case of a failure.
	if beaconPing != nil {
		defer func() {
			select {
			case <-beaconPing: // already notified
			default:
				close(beaconPing) // weird exit condition, notify that it's safe to cancel (the nothing)
			}
		}()
	}
	// Make sure only one goroutine is ever allowed past this point at once
	if !d.synchronising.CompareAndSwap(false, true) {
		return errBusy
	}
	defer d.synchronising.Store(false)

	// Post a user notification of the sync (only once per session)
	if d.notified.CompareAndSwap(false, true) {
		log.Info("Block synchronisation started")
	}
	if mode == SnapSync {
		// Snap sync will directly modify the persistent state, making the entire
		// trie database unusable until the state is fully synced. To prevent any
		// subsequent state reads, explicitly disable the trie database and state
		// syncer is responsible to address and correct any state missing.
		if d.blockchain.TrieDB().Scheme() == rawdb.PathScheme {
			if err := d.blockchain.TrieDB().Disable(); err != nil {
				return err
			}
		}
		// Snap sync uses the snapshot namespace to store potentially flaky data until
		// sync completely heals and finishes. Pause snapshot maintenance in the mean-
		// time to prevent access.
		if snapshots := d.blockchain.Snapshots(); snapshots != nil { // Only nil in tests
			snapshots.Disable()
		}
	}
	// Reset the queue, peer set and wake channels to clean any internal leftover state
	d.queue.Reset(blockCacheMaxItems, blockCacheInitialItems)
	d.peers.Reset()

	for _, ch := range []chan bool{d.queue.blockWakeCh, d.queue.receiptWakeCh} {
		select {
		case <-ch:
		default:
		}
	}
	for empty := false; !empty; {
		select {
		case <-d.headerProcCh:
		default:
			empty = true
		}
	}
	// Create cancel channel for aborting mid-flight and mark the master peer
	d.cancelLock.Lock()
	d.cancelCh = make(chan struct{})
	d.cancelLock.Unlock()

	defer d.Cancel() // No matter what, we can't leave the cancel channel open

	// Atomically set the requested sync mode
	d.mode.Store(uint32(mode))

	if beaconPing != nil {
		close(beaconPing)
	}
	return d.syncToHead()
}

func (d *Downloader) getMode() SyncMode {
	return SyncMode(d.mode.Load())
}

// syncToHead starts a block synchronization based on the hash chain from
// the specified head hash.
func (d *Downloader) syncToHead() (err error) {
	d.mux.Post(StartEvent{})
	defer func() {
		// reset on error
		if err != nil {
			d.mux.Post(FailedEvent{err})
		} else {
			latest := d.blockchain.CurrentHeader()
			d.mux.Post(DoneEvent{latest})
		}
	}()
	mode := d.getMode()

	log.Debug("Backfilling with the network", "mode", mode)
	defer func(start time.Time) {
		log.Debug("Synchronisation terminated", "elapsed", common.PrettyDuration(time.Since(start)))
	}(time.Now())

	// Look up the sync boundaries: the common ancestor and the target block
	var latest, pivot, final *types.Header
	latest, _, final, err = d.skeleton.Bounds()
	if err != nil {
		return err
	}
	if latest.Number.Uint64() > uint64(fsMinFullBlocks) {
		number := latest.Number.Uint64() - uint64(fsMinFullBlocks)

		// Retrieve the pivot header from the skeleton chain segment but
		// fallback to local chain if it's not found in skeleton space.
		if pivot = d.skeleton.Header(number); pivot == nil {
			_, oldest, _, _ := d.skeleton.Bounds() // error is already checked
			if number < oldest.Number.Uint64() {
				count := int(oldest.Number.Uint64() - number) // it's capped by fsMinFullBlocks
				headers := d.readHeaderRange(oldest, count)
				if len(headers) == count {
					pivot = headers[len(headers)-1]
					log.Warn("Retrieved pivot header from local", "number", pivot.Number, "hash", pivot.Hash(), "latest", latest.Number, "oldest", oldest.Number)
				}
			}
		}
		// Print an error log and return directly in case the pivot header
		// is still not found. It means the skeleton chain is not linked
		// correctly with local chain.
		if pivot == nil {
			log.Error("Pivot header is not found", "number", number)
			return errNoPivotHeader
		}
	}
	// If no pivot block was returned, the head is below the min full block
	// threshold (i.e. new chain). In that case we won't really snap sync
	// anyway, but still need a valid pivot block to avoid some code hitting
	// nil panics on access.
	if mode == SnapSync && pivot == nil {
		pivot = d.blockchain.CurrentBlock()
	}
	height := latest.Number.Uint64()

	// In beacon mode, use the skeleton chain for the ancestor lookup
	origin, err := d.findBeaconAncestor()
	if err != nil {
		return err
	}
	d.syncStatsLock.Lock()
	if d.syncStatsChainHeight <= origin || d.syncStatsChainOrigin > origin {
		d.syncStatsChainOrigin = origin
	}
	d.syncStatsChainHeight = height
	d.syncStatsLock.Unlock()

	// Ensure our origin point is below any snap sync pivot point
	if mode == SnapSync {
		if height <= uint64(fsMinFullBlocks) {
			origin = 0
		} else {
			pivotNumber := pivot.Number.Uint64()
			if pivotNumber <= origin {
				origin = pivotNumber - 1
			}
			// Write out the pivot into the database so a rollback beyond it will
			// reenable snap sync
			rawdb.WriteLastPivotNumber(d.stateDB, pivotNumber)
		}
	}
	d.committed.Store(true)
	if mode == SnapSync && pivot.Number.Uint64() != 0 {
		d.committed.Store(false)
	}
	if mode == SnapSync {
		// Set the ancient data limitation. If we are running snap sync, all block
		// data older than ancientLimit will be written to the ancient store. More
		// recent data will be written to the active database and will wait for the
		// freezer to migrate.
		//
		// If the network is post-merge, use either the last announced finalized
		// block as the ancient limit, or if we haven't yet received one, the head-
		// a max fork ancestry limit. One quirky case if we've already passed the
		// finalized block, in which case the skeleton.Bounds will return nil and
		// we'll revert to head - 90K. That's fine, we're finishing sync anyway.
		//
		// For non-merged networks, if there is a checkpoint available, then calculate
		// the ancientLimit through that. Otherwise calculate the ancient limit through
		// the advertised height of the remote peer. This most is mostly a fallback for
		// legacy networks, but should eventually be dropped. TODO(karalabe).
		//
		// Beacon sync, use the latest finalized block as the ancient limit
		// or a reasonable height if no finalized block is yet announced.
		if final != nil {
			d.ancientLimit = final.Number.Uint64()
		} else if height > fullMaxForkAncestry+1 {
			d.ancientLimit = height - fullMaxForkAncestry - 1
		} else {
			d.ancientLimit = 0
		}
		frozen, _ := d.stateDB.Ancients() // Ignore the error here since light client can also hit here.

		// If a part of blockchain data has already been written into active store,
		// disable the ancient style insertion explicitly.
		if origin >= frozen && frozen != 0 {
			d.ancientLimit = 0
			log.Info("Disabling direct-ancient mode", "origin", origin, "ancient", frozen-1)
		} else if d.ancientLimit > 0 {
			log.Debug("Enabling direct-ancient mode", "ancient", d.ancientLimit)
		}
		// Rewind the ancient store and blockchain if reorg happens.
		if origin+1 < frozen {
			if err := d.blockchain.SetHead(origin); err != nil {
				return err
			}
			log.Info("Truncated excess ancient chain segment", "oldhead", frozen-1, "newhead", origin)
		}
	}
	// Initiate the sync using a concurrent header and content retrieval algorithm
	d.queue.Prepare(origin+1, mode)

	// In beacon mode, headers are served by the skeleton syncer
	fetchers := []func() error{
		func() error { return d.fetchHeaders(origin + 1) },  // Headers are always retrieved
		func() error { return d.fetchBodies(origin + 1) },   // Bodies are retrieved during normal and snap sync
		func() error { return d.fetchReceipts(origin + 1) }, // Receipts are retrieved during snap sync
		func() error { return d.processHeaders(origin + 1) },
	}
	if mode == SnapSync {
		d.pivotLock.Lock()
		d.pivotHeader = pivot
		d.pivotLock.Unlock()

		fetchers = append(fetchers, func() error { return d.processSnapSyncContent() })
	} else if mode == FullSync {
		fetchers = append(fetchers, func() error { return d.processFullSyncContent() })
	}
	return d.spawnSync(fetchers)
}

// spawnSync runs d.process and all given fetcher functions to completion in
// separate goroutines, returning the first error that appears.
func (d *Downloader) spawnSync(fetchers []func() error) error {
	errc := make(chan error, len(fetchers))
	d.cancelWg.Add(len(fetchers))
	for _, fn := range fetchers {
		fn := fn
		go func() { defer d.cancelWg.Done(); errc <- fn() }()
	}
	// Wait for the first error, then terminate the others.
	var err error
	for i := 0; i < len(fetchers); i++ {
		if i == len(fetchers)-1 {
			// Close the queue when all fetchers have exited.
			// This will cause the block processor to end when
			// it has processed the queue.
			d.queue.Close()
		}
		if got := <-errc; got != nil {
			err = got
			if got != errCanceled {
				break // receive a meaningful error, bubble it up
			}
		}
	}
	d.queue.Close()
	d.Cancel()
	return err
}

// cancel aborts all of the operations and resets the queue. However, cancel does
// not wait for the running download goroutines to finish. This method should be
// used when cancelling the downloads from inside the downloader.
func (d *Downloader) cancel() {
	// Close the current cancel channel
	d.cancelLock.Lock()
	defer d.cancelLock.Unlock()

	if d.cancelCh != nil {
		select {
		case <-d.cancelCh:
			// Channel was already closed
		default:
			close(d.cancelCh)
		}
	}
}

// Cancel aborts all of the operations and waits for all download goroutines to
// finish before returning.
func (d *Downloader) Cancel() {
	d.cancel()
	d.cancelWg.Wait()
}

// Terminate interrupts the downloader, canceling all pending operations.
// The downloader cannot be reused after calling Terminate.
func (d *Downloader) Terminate() {
	// Close the termination channel (make sure double close is allowed)
	d.quitLock.Lock()
	select {
	case <-d.quitCh:
	default:
		close(d.quitCh)

		// Terminate the internal beacon syncer
		d.skeleton.Terminate()
	}
	d.quitLock.Unlock()

	// Cancel any pending download requests
	d.Cancel()
}

// fetchBodies iteratively downloads the scheduled block bodies, taking any
// available peers, reserving a chunk of blocks for each, waiting for delivery
// and also periodically checking for timeouts.
func (d *Downloader) fetchBodies(from uint64) error {
	log.Debug("Downloading block bodies", "origin", from)
	err := d.concurrentFetch((*bodyQueue)(d))

	log.Debug("Block body download terminated", "err", err)
	return err
}

// fetchReceipts iteratively downloads the scheduled block receipts, taking any
// available peers, reserving a chunk of receipts for each, waiting for delivery
// and also periodically checking for timeouts.
func (d *Downloader) fetchReceipts(from uint64) error {
	log.Debug("Downloading receipts", "origin", from)
	err := d.concurrentFetch((*receiptQueue)(d))

	log.Debug("Receipt download terminated", "err", err)
	return err
}

// processHeaders takes batches of retrieved headers from an input channel and
// keeps processing and scheduling them into the header chain and downloader's
// queue until the stream ends or a failure occurs.
func (d *Downloader) processHeaders(origin uint64) error {
	var (
		mode  = d.getMode()
		timer = time.NewTimer(time.Second)
	)
	defer timer.Stop()

	for {
		select {
		case <-d.cancelCh:
			return errCanceled

		case task := <-d.headerProcCh:
			// Terminate header processing if we synced up
			if task == nil || len(task.headers) == 0 {
				// Notify everyone that headers are fully processed
				for _, ch := range []chan bool{d.queue.blockWakeCh, d.queue.receiptWakeCh} {
					select {
					case ch <- false:
					case <-d.cancelCh:
					}
				}
				return nil
			}
			// Otherwise split the chunk of headers into batches and process them
			headers, hashes := task.headers, task.hashes

			for len(headers) > 0 {
				// Terminate if something failed in between processing chunks
				select {
				case <-d.cancelCh:
					return errCanceled
				default:
				}
				// Select the next chunk of headers to import
				limit := maxHeadersProcess
				if limit > len(headers) {
					limit = len(headers)
				}
				chunkHeaders := headers[:limit]
				chunkHashes := hashes[:limit]

				// In case of header only syncing, validate the chunk immediately
				if mode == SnapSync {
					// Although the received headers might be all valid, a legacy
					// PoW/PoA sync must not accept post-merge headers. Make sure
					// that any transition is rejected at this point.
					if len(chunkHeaders) > 0 {
						if n, err := d.blockchain.InsertHeaderChain(chunkHeaders); err != nil {
							log.Warn("Invalid header encountered", "number", chunkHeaders[n].Number, "hash", chunkHashes[n], "parent", chunkHeaders[n].ParentHash, "err", err)
							return fmt.Errorf("%w: %v", errInvalidChain, err)
						}
					}
				}
				// If we've reached the allowed number of pending headers, stall a bit
				for d.queue.PendingBodies() >= maxQueuedHeaders || d.queue.PendingReceipts() >= maxQueuedHeaders {
					timer.Reset(time.Second)
					select {
					case <-d.cancelCh:
						return errCanceled
					case <-timer.C:
					}
				}
				// Otherwise insert the headers for content retrieval
				inserts := d.queue.Schedule(chunkHeaders, chunkHashes, origin)
				if len(inserts) != len(chunkHeaders) {
					return fmt.Errorf("%w: stale headers", errBadPeer)
				}

				headers = headers[limit:]
				hashes = hashes[limit:]
				origin += uint64(limit)
			}
			// Update the highest block number we know if a higher one is found.
			d.syncStatsLock.Lock()
			if d.syncStatsChainHeight < origin {
				d.syncStatsChainHeight = origin - 1
			}
			d.syncStatsLock.Unlock()

			// Signal the content downloaders of the availability of new tasks
			for _, ch := range []chan bool{d.queue.blockWakeCh, d.queue.receiptWakeCh} {
				select {
				case ch <- true:
				default:
				}
			}
		}
	}
}

// processFullSyncContent takes fetch results from the queue and imports them into the chain.
func (d *Downloader) processFullSyncContent() error {
	for {
		results := d.queue.Results(true)
		if len(results) == 0 {
			return nil
		}
		if d.chainInsertHook != nil {
			d.chainInsertHook(results)
		}
		if err := d.importBlockResults(results); err != nil {
			return err
		}
	}
}

func (d *Downloader) importBlockResults(results []*fetchResult) error {
	// Check for any early termination requests
	if len(results) == 0 {
		return nil
	}
	select {
	case <-d.quitCh:
		return errCancelContentProcessing
	default:
	}
	// Retrieve a batch of results to import
	first, last := results[0].Header, results[len(results)-1].Header
	log.Debug("Inserting downloaded chain", "items", len(results),
		"firstnum", first.Number, "firsthash", first.Hash(),
		"lastnum", last.Number, "lasthash", last.Hash(),
	)
	blocks := make([]*types.Block, len(results))
	for i, result := range results {
		blocks[i] = types.NewBlockWithHeader(result.Header).WithBody(result.body())
	}
	// Downloaded blocks are always regarded as trusted after the
	// transition. Because the downloaded chain is guided by the
	// consensus-layer.
	if index, err := d.blockchain.InsertChain(blocks); err != nil {
		if index < len(results) {
			log.Debug("Downloaded item processing failed", "number", results[index].Header.Number, "hash", results[index].Header.Hash(), "err", err)

			// In post-merge, notify the engine API of encountered bad chains
			if d.badBlock != nil {
				head, _, _, err := d.skeleton.Bounds()
				if err != nil {
					log.Error("Failed to retrieve beacon bounds for bad block reporting", "err", err)
				} else {
					d.badBlock(blocks[index].Header(), head)
				}
			}
		} else {
			// The InsertChain method in blockchain.go will sometimes return an out-of-bounds index,
			// when it needs to preprocess blocks to import a sidechain.
			// The importer will put together a new list of blocks to import, which is a superset
			// of the blocks delivered from the downloader, and the indexing will be off.
			log.Debug("Downloaded item processing failed on sidechain import", "index", index, "err", err)
		}
		return fmt.Errorf("%w: %v", errInvalidChain, err)
	}
	return nil
}

// processSnapSyncContent takes fetch results from the queue and writes them to the
// database. It also controls the synchronisation of state nodes of the pivot block.
func (d *Downloader) processSnapSyncContent() error {
	// Start syncing state of the reported head block. This should get us most of
	// the state of the pivot block.
	d.pivotLock.RLock()
	sync := d.syncState(d.pivotHeader.Root)
	d.pivotLock.RUnlock()

	defer func() {
		// The `sync` object is replaced every time the pivot moves. We need to
		// defer close the very last active one, hence the lazy evaluation vs.
		// calling defer sync.Cancel() !!!
		sync.Cancel()
	}()

	closeOnErr := func(s *stateSync) {
		if err := s.Wait(); err != nil && err != errCancelStateFetch && err != errCanceled && err != snap.ErrCancelled {
			d.queue.Close() // wake up Results
		}
	}
	go closeOnErr(sync)

	// To cater for moving pivot points, track the pivot block and subsequently
	// accumulated download results separately.
	//
	// These will be nil up to the point where we reach the pivot, and will only
	// be set temporarily if the synced blocks are piling up, but the pivot is
	// still busy downloading. In that case, we need to occasionally check for
	// pivot moves, so need to unblock the loop. These fields will accumulate
	// the results in the meantime.
	//
	// Note, there's no issue with memory piling up since after 64 blocks the
	// pivot will forcefully move so these accumulators will be dropped.
	var (
		oldPivot *fetchResult   // Locked in pivot block, might change eventually
		oldTail  []*fetchResult // Downloaded content after the pivot
		timer    = time.NewTimer(time.Second)
	)
	defer timer.Stop()

	for {
		// Wait for the next batch of downloaded data to be available. If we have
		// not yet reached the pivot point, wait blockingly as there's no need to
		// spin-loop check for pivot moves. If we reached the pivot but have not
		// yet processed it, check for results async, so we might notice pivot
		// moves while state syncing. If the pivot was passed fully, block again
		// as there's no more reason to check for pivot moves at all.
		results := d.queue.Results(oldPivot == nil)
		if len(results) == 0 {
			// If pivot sync is done, stop
			if d.committed.Load() {
				d.reportSnapSyncProgress(true)
				return sync.Cancel()
			}
			// If sync failed, stop
			select {
			case <-d.cancelCh:
				sync.Cancel()
				return errCanceled
			default:
			}
		}
		if d.chainInsertHook != nil {
			d.chainInsertHook(results)
		}
		d.reportSnapSyncProgress(false)

		// If we haven't downloaded the pivot block yet, check pivot staleness
		// notifications from the header downloader
		d.pivotLock.RLock()
		pivot := d.pivotHeader
		d.pivotLock.RUnlock()

		if oldPivot == nil { // no results piling up, we can move the pivot
			if !d.committed.Load() { // not yet passed the pivot, we can move the pivot
				if pivot.Root != sync.root { // pivot position changed, we can move the pivot
					sync.Cancel()
					sync = d.syncState(pivot.Root)

					go closeOnErr(sync)
				}
			}
		} else { // results already piled up, consume before handling pivot move
			results = append(append([]*fetchResult{oldPivot}, oldTail...), results...)
		}
		// Split around the pivot block and process the two sides via snap/full sync
		if !d.committed.Load() {
			latest := results[len(results)-1].Header
			// If the height is above the pivot block by 2 sets, it means the pivot
			// become stale in the network, and it was garbage collected, move to a
			// new pivot.
			//
			// Note, we have `reorgProtHeaderDelay` number of blocks withheld, Those
			// need to be taken into account, otherwise we're detecting the pivot move
			// late and will drop peers due to unavailable state!!!
			if height := latest.Number.Uint64(); height >= pivot.Number.Uint64()+2*uint64(fsMinFullBlocks)-uint64(reorgProtHeaderDelay) {
				log.Warn("Pivot became stale, moving", "old", pivot.Number.Uint64(), "new", height-uint64(fsMinFullBlocks)+uint64(reorgProtHeaderDelay))
				pivot = results[len(results)-1-fsMinFullBlocks+reorgProtHeaderDelay].Header // must exist as lower old pivot is uncommitted

				d.pivotLock.Lock()
				d.pivotHeader = pivot
				d.pivotLock.Unlock()

				// Write out the pivot into the database so a rollback beyond it will
				// reenable snap sync
				rawdb.WriteLastPivotNumber(d.stateDB, pivot.Number.Uint64())
			}
		}
		P, beforeP, afterP := splitAroundPivot(pivot.Number.Uint64(), results)
		if err := d.commitSnapSyncData(beforeP, sync); err != nil {
			return err
		}
		if P != nil {
			// If new pivot block found, cancel old state retrieval and restart
			if oldPivot != P {
				sync.Cancel()
				sync = d.syncState(P.Header.Root)

				go closeOnErr(sync)
				oldPivot = P
			}
			// Wait for completion, occasionally checking for pivot staleness
			timer.Reset(time.Second)
			select {
			case <-sync.done:
				if sync.err != nil {
					return sync.err
				}
				if err := d.commitPivotBlock(P); err != nil {
					return err
				}
				oldPivot = nil

			case <-timer.C:
				oldTail = afterP
				continue
			}
		}
		// Fast sync done, pivot commit done, full import
		if err := d.importBlockResults(afterP); err != nil {
			return err
		}
	}
}

func splitAroundPivot(pivot uint64, results []*fetchResult) (p *fetchResult, before, after []*fetchResult) {
	if len(results) == 0 {
		return nil, nil, nil
	}
	if lastNum := results[len(results)-1].Header.Number.Uint64(); lastNum < pivot {
		// the pivot is somewhere in the future
		return nil, results, nil
	}
	// This can also be optimized, but only happens very seldom
	for _, result := range results {
		num := result.Header.Number.Uint64()
		switch {
		case num < pivot:
			before = append(before, result)
		case num == pivot:
			p = result
		default:
			after = append(after, result)
		}
	}
	return p, before, after
}

func (d *Downloader) commitSnapSyncData(results []*fetchResult, stateSync *stateSync) error {
	// Check for any early termination requests
	if len(results) == 0 {
		return nil
	}
	select {
	case <-d.quitCh:
		return errCancelContentProcessing
	case <-stateSync.done:
		if err := stateSync.Wait(); err != nil {
			return err
		}
	default:
	}
	// Retrieve the batch of results to import
	first, last := results[0].Header, results[len(results)-1].Header
	log.Debug("Inserting snap-sync blocks", "items", len(results),
		"firstnum", first.Number, "firsthash", first.Hash(),
		"lastnumn", last.Number, "lasthash", last.Hash(),
	)
	blocks := make([]*types.Block, len(results))
	receipts := make([]types.Receipts, len(results))
	for i, result := range results {
		blocks[i] = types.NewBlockWithHeader(result.Header).WithBody(result.body())
		receipts[i] = correctReceipts(result.Receipts, result.Transactions, blocks[i].NumberU64(), d.chainID)
	}
	if index, err := d.blockchain.InsertReceiptChain(blocks, receipts, d.ancientLimit); err != nil {
		log.Debug("Downloaded item processing failed", "number", results[index].Header.Number, "hash", results[index].Header.Hash(), "err", err)
		return fmt.Errorf("%w: %v", errInvalidChain, err)
	}
	return nil
}

func (d *Downloader) commitPivotBlock(result *fetchResult) error {
	block := types.NewBlockWithHeader(result.Header).WithBody(result.body())
	log.Debug("Committing snap sync pivot as new head", "number", block.Number(), "hash", block.Hash())

	// Commit the pivot block as the new head, will require full sync from here on
	if _, err := d.blockchain.InsertReceiptChain([]*types.Block{block}, []types.Receipts{result.Receipts}, d.ancientLimit); err != nil {
		return err
	}
	if err := d.blockchain.SnapSyncCommitHead(block.Hash()); err != nil {
		return err
	}
	d.committed.Store(true)
	return nil
}

// DeliverSnapPacket is invoked from a peer's message handler when it transmits a
// data packet for the local node to consume.
func (d *Downloader) DeliverSnapPacket(peer *snap.Peer, packet snap.Packet) error {
	switch packet := packet.(type) {
	case *snap.AccountRangePacket:
		hashes, accounts, err := packet.Unpack()
		if err != nil {
			return err
		}
		return d.SnapSyncer.OnAccounts(peer, packet.ID, hashes, accounts, packet.Proof)

	case *snap.StorageRangesPacket:
		hashset, slotset := packet.Unpack()
		return d.SnapSyncer.OnStorage(peer, packet.ID, hashset, slotset, packet.Proof)

	case *snap.ByteCodesPacket:
		return d.SnapSyncer.OnByteCodes(peer, packet.ID, packet.Codes)

	case *snap.TrieNodesPacket:
		return d.SnapSyncer.OnTrieNodes(peer, packet.ID, packet.Nodes)

	default:
		return fmt.Errorf("unexpected snap packet type: %T", packet)
	}
}

// readHeaderRange returns a list of headers, using the given last header as the base,
// and going backwards towards genesis. This method assumes that the caller already has
// placed a reasonable cap on count.
func (d *Downloader) readHeaderRange(last *types.Header, count int) []*types.Header {
	var (
		current = last
		headers []*types.Header
	)
	for {
		parent := d.blockchain.GetHeaderByHash(current.ParentHash)
		if parent == nil {
			break // The chain is not continuous, or the chain is exhausted
		}
		headers = append(headers, parent)
		if len(headers) >= count {
			break
		}
		current = parent
	}
	return headers
}

// reportSnapSyncProgress calculates various status reports and provides it to the user.
func (d *Downloader) reportSnapSyncProgress(force bool) {
	// Initialize the sync start time if it's the first time we're reporting
	if d.syncStartTime.IsZero() {
		d.syncStartTime = time.Now().Add(-time.Millisecond) // -1ms offset to avoid division by zero
	}
	// Don't report all the events, just occasionally
	if !force && time.Since(d.syncLogTime) < 8*time.Second {
		return
	}
	// Don't report anything until we have a meaningful progress
	var (
		headerBytes, _  = d.stateDB.AncientSize(rawdb.ChainFreezerHeaderTable)
		bodyBytes, _    = d.stateDB.AncientSize(rawdb.ChainFreezerBodiesTable)
		receiptBytes, _ = d.stateDB.AncientSize(rawdb.ChainFreezerReceiptTable)
	)
	syncedBytes := common.StorageSize(headerBytes + bodyBytes + receiptBytes)
	if syncedBytes == 0 {
		return
	}
	var (
		header = d.blockchain.CurrentHeader()
		block  = d.blockchain.CurrentSnapBlock()
	)
	syncedBlocks := block.Number.Uint64() - d.syncStartBlock
	if syncedBlocks == 0 {
		return
	}
	// Retrieve the current chain head and calculate the ETA
	latest, _, _, err := d.skeleton.Bounds()
	if err != nil {
		// We're going to cheat for non-merged networks, but that's fine
		latest = d.pivotHeader
	}
	if latest == nil {
		// This should really never happen, but add some defensive code for now.
		// TODO(karalabe): Remove it eventually if we don't see it blow.
		log.Error("Nil latest block in sync progress report")
		return
	}
	var (
		left = latest.Number.Uint64() - block.Number.Uint64()
		eta  = time.Since(d.syncStartTime) / time.Duration(syncedBlocks) * time.Duration(left)

		progress = fmt.Sprintf("%.2f%%", float64(block.Number.Uint64())*100/float64(latest.Number.Uint64()))
		headers  = fmt.Sprintf("%v@%v", log.FormatLogfmtUint64(header.Number.Uint64()), common.StorageSize(headerBytes).TerminalString())
		bodies   = fmt.Sprintf("%v@%v", log.FormatLogfmtUint64(block.Number.Uint64()), common.StorageSize(bodyBytes).TerminalString())
		receipts = fmt.Sprintf("%v@%v", log.FormatLogfmtUint64(block.Number.Uint64()), common.StorageSize(receiptBytes).TerminalString())
	)
	log.Info("Syncing: chain download in progress", "synced", progress, "chain", syncedBytes, "headers", headers, "bodies", bodies, "receipts", receipts, "eta", common.PrettyDuration(eta))
	d.syncLogTime = time.Now()
}<|MERGE_RESOLUTION|>--- conflicted
+++ resolved
@@ -197,14 +197,7 @@
 }
 
 // New creates a new downloader to fetch hashes and blocks from remote peers.
-<<<<<<< HEAD
-func New(stateDb ethdb.Database, mux *event.TypeMux, chain BlockChain, lightchain LightChain, dropPeer peerDropFn, success func(), chainID uint64) *Downloader {
-	if lightchain == nil {
-		lightchain = chain
-	}
-=======
-func New(stateDb ethdb.Database, mux *event.TypeMux, chain BlockChain, dropPeer peerDropFn, success func()) *Downloader {
->>>>>>> aa55f5ea
+func New(stateDb ethdb.Database, mux *event.TypeMux, chain BlockChain, dropPeer peerDropFn, success func(), chainID uint64) *Downloader {
 	dl := &Downloader{
 		stateDB:        stateDb,
 		mux:            mux,
